--- conflicted
+++ resolved
@@ -82,9 +82,6 @@
 ## Uncomment the following to explicitly name the atlas libraries linked with
 # ATLAS_LIBS='lapack f77blas cblas atlas'
 ## Uncomment the following to explicitly link with the parallel/threaded ATLAS libraries
-<<<<<<< HEAD
-=======
 # ATLAS_LIBS='lapack ptf77blas ptcblas atlas'
->>>>>>> fa7e257e
 # ATLAS_LIBS='ptlapack ptf77blas ptcblas atlas'
 
