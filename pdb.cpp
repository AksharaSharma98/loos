--- conflicted
+++ resolved
@@ -367,13 +367,9 @@
 	throw(FileReadError(_fname, "Unknown exception"));
       }
     }
-<<<<<<< HEAD
-
     if (isMissingFields())
       std::cerr << "Warning- PDB is missing fields.  Default values will be used.\n";
 
-=======
->>>>>>> a488f42b
     // Clean-up temporary storage...
     _atomid_to_patom.clear();
 
