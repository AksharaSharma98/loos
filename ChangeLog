<<<<<<< HEAD
2014-06-02    <alan@membrane.urmc.rochester.edu>
    * Added number density option to density-dist

2014-05-06    <alan@membrane.urmc.rochester.edu>
	* Added new package Voronoi.  Requires numpy and scipy in addition
	to LOOS.
2014-04-18    <tromo@hill.urmc-sh.rochester.edu>

	* Added "core" water filter for DensityTools.  An alternative
	method for finding the protein axis.  See protein_tilt.py or the
	Doxygen docs for WaterFilterCore for more details.

2014-04-14    <tromo@hill.urmc-sh.rochester.edu>

	* Fixed build issue when specifying ATLAS_LIBS

2014-04-10    <tromo@hill.urmc-sh.rochester.edu>

	* Added --threshold=f to interdist that will segment the output
	based on the given cutoff/threshold

2014-03-13    <tromo@hill.urmc-sh.rochester.edu>

	* Fixed help info for dcdinfo 
	* Added windowed histogram tool (histsweep)
	* Changed XForm::rotate(const GCoord&, const greal)
	to throw an invalid_argument exception if the
	rotation axis does not have some minimal length. 
	
2014-03-06    <tromo@hill.urmc-sh.rochester.edu>

	* Fixed bad HTML tag in dox

2014-03-05    <tromo@hill.urmc-sh.rochester.edu>

	* Fixed crash in phasepdb caused by default chunk size setting

2014-02-25    <tromo@hill.urmc-sh.rochester.edu>

	* Added mops and dibmops for molecular order parameters and
	distance-based molecular order parameters respectively

2014-02-14    <tromo@hill.urmc-sh.rochester.edu>

	* Released version 2.1.2
=======
2014-06-03    <tromo@hill.urmc-sh.rochester.edu>

	* Fixed bug in in TRR/XDR affecting double precision data (found by Pin-Kuang Lai)
>>>>>>> ae99c9e5

2014-02-13    <tromo@hill.urmc-sh.rochester.edu>

	* Fixed bug where PyTraj was not installed
	* Fixed bug affecting AmberTraj::updateGroupCoords() [mdcrd files] 
	resulting in a segfault.

2014-02-07    <alan@membrane.urmc.rochester.edu>

	* Added new feature to xy_rdf (--reselect) to handle the case where 
	  molecules move back and forth between leaflets

2014-01-31    <tromo@hill.urmc-sh.rochester.edu>

	* Released version 2.1.1

2014-01-29    <tromo@hill.urmc-sh.rochester.edu>

	* Added support for OpenSUSE 13 and Fedora 20
	
2014-01-23    <tromo@hill.urmc-sh.rochester.edu>

	* Fixed bug in drifter that prevented it from running
	* Fixed bug in parseStringAs<> that can affect shortened fields
	at the end of a line causing it to return a default value.

2014-01-21    <alan@membrane.urmc.rochester.edu>

	* Fixed a bug in protein_tilt.py, where the average vector wasn't reset 
	upon successive frames in the trajectory.
	* Fixed bug in rmsds tool where the average RMSD reported
	was incorrect (sligthly under when using one trajectory,
	with large error when using two trajectories) [Tod]

2014-01-10  Tod Romo  <tromo@gorgoneion>

	* Changed [PyLOOS] GCoord, AtomicGroup, TimeSeries, and Matrix44
	to be iterable
	* Added [PyLOOS] PyTraj and PyAlignedTraj for Python iteration through a
	Trajectory

2014-01-08  Alan Grossfield <alan@membrane.urmc.rochester.edu>

    * Added new tool packing_score, to quantify the packing between 
	  to selections over the course of a trajectory

2013-11-04  Tod Romo  <tromo@ubuntu-mac-12>

	* Added MacOS 10.9 (Mavericks) compatibility
	* Added support for writing truncated SVD in big-svd
	* Changed rmsds to optionally cache the trajectory for improved
	performance
	* Changed build system (refactoring and various improvements, see
	INSTALL or Doxygen docs for more information)
	* Deprecated tests build target

2013-10-18    <alan@membrane.urmc.rochester.edu>
	* Added new tool membrane_map, which computes the 2D distribution of
	a variety of physical properties around a membrane protein
	* Fixed bug in svd tool where basic options (such as -v1) would
	fail with an options error.

2013-10-17    <tromo@hill.urmc-sh.rochester.edu>

	* Changed Matrix operator[] to only check for out of bounds index
	when debugging (i.e. -DDEBUG)

2013-10-15    <tromo@hill.urmc-sh.rochester.edu>

	* Added BasicSplitBy option to the options framework.  Use the
	BasicSplitBy::split() member function to split an AtomicGroup
	based on a user-specified method.
2013-10-11    <tromo@hill.urmc-sh.rochester.edu>

	* Added Math::eigenDecomp() that calculates the eigenpairs for
	the passed DoubleMatrix (using DSYEV).
	* Added gnm-traj and anmo-traj tools for analyzing trajectories
	using elastic network models.

2013-10-08    <tromo@hill.urmc-sh.rochester.edu>

	* Changed how atomid's are handled in LOOS.  Previously in LOOS,
	atomid's had special meaning.  Not only should they be unique, but
	they also identify which "slot" in a trajectory frame that a
	specific atom was located.  This meant that if a model's atomid's
	didn't begin at 1 were not contiguous, then bad things could
	happen.  Now, LOOS assigns and atom "index" to every atom as it is
	being read in by the appropriate model format class (e.g. PDB,
	Amber, etc).  This index tells LOOS which slot to use with a
	trajectory, rather than the atomid.  In general, this should just
	work.  For more information, see the Doxygen documentation for
	Trajectory or the LOOS FAQ.
	* Changed all Trajectory-derived updateGroupCoords() to honor the
	atom index information.  This affects primarily the PDB-based
	trajectory classes which used to ignore atom metadata if the
	passed AtomicGroup was the same size as the trajectory frame.
	* Changed updateGroupCoords() to use NVI idiom.  Now calls
	updateGroupCoordsImpl() in the derived classes.

2013-10-01    <tromo@hill.urmc-sh.rochester.edu>

	* Added smooth-traj tool for smoothing trajectories

2013-09-13  Tod Romo  <tromo@Gorgoneion.local>

	* Released 2.0.6

2013-08-26    <tromo@hill.urmc-sh.rochester.edu>

	* Changed default exponential spring constant to -0.5

2013-08-22    <alan_grossfield@membrane.urmc.rochester.edu>
    * Added new flag to rdf to allow the two selections to be split using
	  different methods.

2013-08-20    <tromo@hill.urmc-sh.rochester.edu>

	* Fixed bug with XTC trajectories when the system contains too
	few atoms (<= 9).  Gromacs does not compress the coordinates, but
	LOOS expected all system sizes to have compression.
	* Changed transition_contacts to add a --smoothed-transition
	option to use a tanh() function to effectively smooth the contacts
	matrix when a contact is near the cutoff.  This is now the default
	behavior.  (Nick)

2013-08-15    <tromo@hill.urmc-sh.rochester.edu>

	* Changed installation to now include python scripts if pyloos is
	being built.
	* Added .nc and .crd as Amber trajectory extensions.  Note that
	.crd for a structure is still interpreted as a CHARMM coordinate
	file.

2013-08-12    <tromo@hill.urmc-sh.rochester.edu>

	* Fixed bug in serialize-selection where the output molecules were
	interleaved rather than each chunk of T-frames consisting of a
	single molecule (e.g. it would have been mol 1, mol 2, mol 1, mol
	2 instead of mol 1, mol 1, mol 2, mol 2)
	* Added --fullhelp output to phase-pdb
	* Fixed bug in phase-pdb where a duplicate (and incorrect) set of
	bonds could be added when using --chunk and --rows options

2013-08-01    <alan_grossfield@membrane.urmc.rochester.edu>

    * Added a new tool to Packages/PyLOOS: protein_tilt.py computes the time
	  series of the tilt angle for a transmembrane protein by averaging the 
	  tilt vectors of individual selects (e.g. individual helices)

2013-07-26    <tromo@hill.urmc-sh.rochester.edu>

	* Fixed hierarchy so that it now catches bad input and generates a
	useful error message rather than segfaulting...
	* Fixed multiple tools to more gracefully handle problems when
	opening files.

2013-07-23    <tromo@hill.urmc-sh.rochester.edu>

	* Changed coverlap tool to internally use double-precision for
	eigenpair matrices.  This resolves a fringe-case where coverlap
	would fail with a conversion error when using eigenpairs from the
	ENM suite.

2013-07-23  Tod Romo  <tromo@Gorgoneion.local>

	* Fixed gmxdump2pdb.pl so that it can handle cases where there are
	more topology segments than molecular segments (as can happen with
	bilayer systems)

2013-07-19    <tromo@hill.urmc-sh.rochester.edu>

	* Added link to tutorial on LOOS in documentation

2013-07-03    <alan@membrane.urmc.rochester.edu>

	* Added change to cross-dist.  Disambiguate sign of PCA vectors
	  by checking against end-to-end vector.  Code (and idea) courtesy of 
	  Jerome Henin.

	* Fixed bug in setup.csh (user package directory was mispelled).

2013-07-01    <tromo@hill.urmc-sh.rochester.edu>

	* Fixed gmxdump2pdb.pl to NOT use hybrid-36 encoding for the
	PSF file.

2013-06-25    <tromo@hill.urmc-sh.rochester.edu>

	* Fixed potential bug in DCD reader nstep was used internally in
	place of nfile.
	* Fixed bug when instantiating DCD files with nfile==0 so it
	doesn't immediately throw an error.
	* Added fixdcd tool to update a DCD header (in-place) with the
	correct # of frames.

2013-06-19    <tromo@hill.urmc-sh.rochester.edu>

	* Released 2.0.5


2013-06-18    <tromo@hill.urmc-sh.rochester.edu>

	* Changed rmsd2ref so that it no longer caches trajectory frames

2013-05-29    <tromo@hill.urmc-sh.rochester.edu>

	* Added --xyonly option to aligner so that alignment (rotations)
	only occur in the x,y plane.  Note that all systems are translated
	so their centroids are coincident, so there may be a
	Z-translation.
	* Changed AtomicGroup::superposition() to not throw if the
	alignment matrix is singular.  Instead, aligner will warn if too few
	atoms are selected instead.
	* Changed setup scripts to prepend paths rather than append
	* Added transition_contacts tool from N. Leioatts

2013-05-22  Tod Romo  <tromo@Gorgoneion.local>

	* Changed renum-pdb so that connectivity is preserved

2013-05-17  Tod Romo  <tromo@gorgoneion>

	* Changed timeAsString() to accept an optional precision parameter
	for the seconds field.

2013-05-07    <alan@membrane.urmc.rochester.edu>
	* Updated native_contacts tool.  Fixed an off-by-one bug that
	caused the last residue in the selection to be handled wrong. Switched
	to using the standard program options, so now the selection defaults to 
	name == "CA", and is prefixed by --sel.  Added new option to output the 
	timeseries of individual contacts to a separate file.  Added new option to 
	exclude the backbone atoms.

2013-05-01    <tromo@hill.urmc-sh.rochester.edu>

	* Added serialize-selection tool.  Given a trajectory with T
	frames and a selection consisting of N molecules (by connectivity
	of segid), this tool will create a new trajectory that consists of
	only one molecule but is N*T frames long.  Each chunk of T-frames
	consists of one of the molecules.

	
2013-04-25    <tromo@hill.urmc-sh.rochester.edu>

	* Changed how some versions of averageStructure() and
	iterativeAlignment() work.  The versions that take an AtomicGroup
	and a pTraj as arguments no longer cache the trajectory in
	memory.  Instead, they will read through the trajectory as
	necessary, only operating on a frame at a time.  In the case of
	aligning, this may involve multiple reads through the trajectory.

2013-04-18    <tromo@hill.urmc-sh.rochester.edu>

	* Fixed bug in gmxdump2pdb.pl that affected systems with 100,000
	atoms or more.

2013-04-14  Tod Romo  <tromo@Gorgoneion.local>

	* Added fcontacts tool that should, in most cases, supercede the
	contact-time tool.  It calculates the contacts made
	between a probe and a set of target selections as a fraction of
	all contacts with the probe.
	* Added LOOS exceptions to PyLOOS
	* Fixed selectAtoms() in PyLOOS to throw LOOS exceptions (i.e. it
	will no longer crash python)

2013-04-12 <tromo@hill.urmc-sh.rochester.edu>
	
	* Added HBondDetector class: given a triple of atoms, will
	efficiently apply angle and distance criteria (Alan)
	* Changed StreamWrapper to use an istream internally rather than
	iostream.
	* Changed Trajectory (& derived classes) to take an istream in
	constructor rather than an ifstream
	* Changed all structure classes (i.e. pdb, amber, tinkerxyz, etc)
	to take an istream in the constructor rather than an ifstream
	* Changed XDR class, refactoring it into XDRReader (which takes an
	istream) and XDRWriter (which takes an ostream)

2013-04-03 <tromo@hill.urmc-sh.rochester.edu>
	* Released 2.0.4

2013-04-01    <tromo@hill.urmc-sh.rochester.edu>

	* Changed build procedure(s).  To build pyloos, use "scons
	pyloos=1".  PyLOOS can now be installed with "scons pyloos=1
	install".  Only PyLOOS can be built by using "scons pyloos_only".

2013-03-28    <tromo@hill.urmc-sh.rochester.edu>

	* Changed PSF reader to NOT try to use hybrid-36 encoding.  This
	affected large systems that should have been readable but
	weren't.
	* Added --bonds option to frame2pdb and convert2pdb that controls
	whether CONECT records are written.

2013-03-27    <tromo@hill.urmc-sh.rochester.edu>

	* Fixed performance issue with writing PDB files containing bonds
	and lots of atoms

2013-03-22    <tromo@hill.urmc-sh.rochester.edu>

	* Added --assign option to ramachandran for printing out a rough
	secondary structure assignment

2013-03-21    <tromo@hill.urmc-sh.rochester.edu>

	* Fixed error in fullhelp for subsetter tool (cannot use multiple
	--range options, must use a  comma-separated list instead)

2013-03-14  Tod Romo  <tromo@Gorgoneion.local>

	* Fixed bug in OptionsFramework with MacOS and Boost 1.52+.

2013-03-12    <tromo@hill.urmc-sh.rochester.edu>

	* Added a --brief option to area_per_lipid
	* Fixed bug in area_per_lipid where the --skip option was ignored
	when generating the area timeseries

2013-02-16  Tod Romo  <tromo@isteno>
	* Added "chainid" keyword to selection language
	* Fixed issues associated with regenerating the parser (bison/flex version problems)
	* Added support for python in MacOS
	
2013-02-07  Tod Romo  <tromo@gorgoneion>

	* Fixed build issue with MacOS 10.8 and BOOST 1.53.0 involving
	MatrixStorage.hpp

2013-02-01    <tromo@spade.biophysics.rochester.edu>

	* Released 2.0.3

2013-01-30    <tromo@spade.biophysics.rochester.edu>

	* Added Simplex::maximumIterations() for returning the max [Dejun]
	* Added Simplex::numberOfIterations() to return internal count of
	function evaluations. [Dejun]
	* Fixed incomplete help messages
	* Changed ramachandran to not use tabs in output
	* Fixed warnings in builds under Fedora
	* Fixed bug in AtomicGroup::AtomicGroup(const int n) found by
	H. Elgabarty.

2012-12-14    <tromo@spade.biophysics.rochester.edu>

	* Fixed errors in help messages
	* Fixed build for OpenSUSE and Ubuntu 8.04 LTS
	* Added support for NetCDF formatted Amber Trajectories
	* Fixed bug in PSF reader when reading a file that came from windows
	* Changed gridgauss to permit more control over the smoothing kernel
	* Added gridautoscale to normalize grid densities such that bulk
	water is 1.0 (for membrane systems only)

2012-10-24    <tromo@spade.biophysics.rochester.edu>

	* Changed water-hist to now include the water-filter bounds when
	calculating the grid size.
	* Fixed errors in fullhelp for water-hist

2012-09-06    <tromo@spade.biophysics.rochester.edu>

	* Added LineReader base class for reading lines from a file.  Handles
	removal of comments and tracking of line numbers for error
	messages.  Derive from this class to alter behavior
	(e.g. comments)
	* Changed Amber prmtop reader to use the LineReader class
	* Changed readVector<T>() to also use a LineReader object (either
	passed or internally if using the old interface).  Can now also
	take a string that gives the name of the file to read from.
	* Added AtomicGroup::atomOrderMapFrom() to map the order of atoms
	in one group into another.  This is for "edge" cases such as when
	psfgen reorders the atoms within a residue.  Note that the groups
	must match in that they must have the same number of atoms with
	the same names, and the residues must be in the same sequence.
	The search for matching atoms *only* occurs within a residue.
	* Added AtomicGroup::copyMappedCoordinatesFrom().  This will find
	the mapping of atoms from the other group into the current one and
	use it to copy the other group's coordinates over.  Note that if
	the atoms are already in the same order, then
	AtomicGroup::copyCoordinatesFrom() will be faster.

2012-08-31    <tromo@spade.biophysics.rochester.edu>

	* Deprecated UniqueStrings class
	* Changed AtomicGroup::splitByUniqueSegid() so that the
	AtomicGroup's returned are in the order the segids appear in the
	source AtomicGroup
	* Changed Amber prmtop reader so the format lines used for data is
	no longer hard-coded, but read from the prmtop file itself.  Only
	simple formats are supported.
	* Fixed silly bug in CHARMM crd reader where the segid wasn't set (Alan)

2012-08-30    <tromo@spade.biophysics.rochester.edu>

	* Added better error messages for parse errors in Amber prmtop
	files.
	* Added Amber::title() to return the title string contained within
	an Amber prmtop file
	* Added support for AMOEBA variant of Amber prmtop files (this
	includes supporting varying numbers of pointers)


2012-08-21    <tromo@spade.biophysics.rochester.edu>

	* RELEASED version 2.0.2

2012-08-08    <tromo@spade.biophysics.rochester.edu>

	* Fixed bug in PDB reader where bonds (via CONECT records) were
	not explicitly made symmetrical.
	* Fixed a side-effect in the PDB writer where the underlying PDB
	would be sorted after writing.
	* Changed PDB writer to only write out a-directional bonds.  The
	symmetrical bonds are not written (i.e. A->B will be written into
	a CONECT record, but not B->A)
	* Changed model-select to now require the '--selection' or '-s'
	option to specify a subset selection.  Added '--splitby mode'
	where mode is one of residue, segid, molecule, or name.  This
	causes the subset to be split with the appropriate method and each
	group is then written out.  This is useful for diagnosing
	splitting and connectivity issues.

2012-08-06   <tromo@spade.biophysics.rochester.edu>

	* RELEASED version 2.0.1

2012-08-01  Tod Romo  <tromo@Gorgoneion.local>

	* Changed MacOS build to use the Accelerate framework rather than
	vecLib directly (which is now deprecated under 10.8)

2012-07-31    <tromo@spade.biophysics.rochester.edu>

	* Added gmxdump2pdb.pl, a PERL program to take the output of
	gmxdump and create a PDB (and a minimal PSF) representing the
	system and its connectivity.

	* Fixed normalization bug in the "Cum" column of xy_rdf (Alan)

2012-07-18    <tromo@spade.biophysics.rochester.edu>

	* Changed how Atom::bondsbit is handled.  If a file is read that
	has connectivity (or should have connectivity), then all atoms in
	the group will have the bondsbit set.  Atoms that do not have
	anything bound to them will have valid connectivity and
	Atom::getBonds() will return an empty vector<int>.

2012-07-10    <tromo@spade.biophysics.rochester.edu>

	* Removed the --center option in aligner (it's not needed and can
	cause an unintended translation in the output)

2012-06-15    <tromo@spade.biophysics.rochester.edu>

	* Fixed bug in water-inside (and also water-hist) affecting the
	radius filter and causing a segfault.

2012-05-25    <tromo@spade.biophysics.rochester.edu>

	* Added tool for tracking intra- and inter-molecular hydrogen
	bonds for a trajectory (hcontacts).
	* Added tool for computing occupancies from hcontacts and hmatrix
	output (hoccupancies.pl)
	* Added basic atom equality in Python

2012-05-08    <tromo@spade.biophysics.rochester.edu>

	* Added a check in AtomicGroup::superposition() to verify that the
	correlation matrix is non-singular.  This happens if too few atoms
	are selected for an alignment and the solution becomes
	indeterminate.  The threshold for singular values being zero is
	defined in AtomicGroup::superposition_zero_singular_value.

2012-05-01    <tromo@spade.biophysics.rochester.edu>

	* Changed helix_kink to always report the smallest angle between
	the two principal axes.

2012-04-27    <tromo@spade.biophysics.rochester.edu>

	* Fixed bug in rmsd2ref where warnings would always be issued
	about target selection regardless of whether a target was
	specified.
	* Fixed bug in PDB output affecting remarks records that contain
	newlines.  Any newline in a remark record string is now removed
	upon output.

2012-04-26    <tromo@spade.biophysics.rochester.edu>

	* Added addition and subtraction with constants for Coords
	* Added AtomicGroup::copyCoordinatesFrom() which can now take an
	optional offset into the current group and a number of coordinates
	to copy.
	* Deprecated AtomicGroup::copyCoordinates()
	* Fixed bug in TRR where updateGroupCoords() would possibly fail
	if updating a subset.
	* Fixed bug in TRR where checking natoms() could return erroneous
	sizes after instantiating the object, but before any frames had
	been explicitly read.

2012-04-23    <tromo@spade.biophysics.rochester.edu>

	* Fixed bug in AtomicGroup::within() documentation that
	incorrectly stated that for A.within(X, B), what was returned was
	atoms from B when in fact it was atoms from A, i.e. atoms in A
	that are within X angstroms of any atom in B.
	* Changed the algorithm in AtomicGroup::within() to support
	periodicity and to be much faster.

2012-04-20    <tromo@spade.biophysics.rochester.edu>

	* Fixed bug in aligner when alignment and transformation subsets
	were not the same and auto-centering was turned on.

2012-04-18    <tromo@spade.biophysics.rochester.edu>

	* Changed utils.hpp, moving random number code to utils_random,
	and structural-related code into utils_structural.  loos.hpp now
	includes all utils files, so tools do not require any changes.

2012-04-09    <tromo@spade.biophysics.rochester.edu>

	* Changed convert2pdb to use the options framework
	* Fixed bug in blurrogram.pl where it incorrectly invoked trajinfo
	* Deprecated model2matlab (use traj2matlab instead)

2012-04-05    <tromo@spade.biophysics.rochester.edu>

	* Changed rotamer to automatically split the selections into
	residues.  This also fixes a potential bug where, if a selection
	encompasses multiple residues, the first atom with a matching name
	was used to compute the torsion.
	* Deprecated svdcolmap (see eigenflucc)
	* Removed flucc2b
	* Changed traj2pdb so that it now uses a printf-style output name template

2012-04-02    <alan@membrane.urmc.rochester.edu>
   * Added cross-dist tool to compute distribution of crossing angles
   and torsions for chains.

2012-03-30    <tromo@spade.biophysics.rochester.edu>

	* Changed parseRange<> implementation.  Added validation of input
	ranges.  Counting down now requires a negative step size (like
	octave).  Counting down to 0 with an unsigned type now works
	correctly.

2012-03-29    <tromo@spade.biophysics.rochester.edu>

	* Deprecated dumpmol

2012-03-27 Alan Grossfield <alan@membrane.urmc.rochester.edu>

	* Added --sel1-spans and --sel2-spans to xy_rdf, to handle the
	case where a selection should be treated as appearing in both
	leaflets (eg a transmembrane helix)

2012-03-22  Tod Romo  <tromo@gorgoneion>

	* Removed octavex script (unused by recent versions of LOOS)
	* Fixed bug in averager regarding the default selection to average over

2012-03-16    <tromo@spade.biophysics.rochester.edu>

	* Fixed bug in subsetter when using a subset of the model.  The
	connectivity written out is incorrect.

2012-03-08    <alan@membrane.biophysics.rochester.edu>

	* Added potential_profile.py to Tools/.  This tool uses output from
	density-dist run in "charge" mode to compute the electrostatic potential
	profile.
	* Added beta version of python interface

2012-03-08    <tromo@spade.biophysics.rochester.edu>

	* Changed density-dist to restore original behavior.  The first
	selection is always "all".  Zero or more selections are permitted
	on the command line.

2012-03-06    <tromo@spade.biophysics.rochester.edu>

	* Changed eye() and submatrix() to be templated functions
	(i.e. they work with both RealMatrix and DoubleMatrix).
	* Note the deye() function is now deprecated and will be removed
	after the next release.

2012-01-31    <tromo@spade.biophysics.rochester.edu>

	* Fixed bug in molshape where tool-specific command-line options
	were ignored.
	* Changed rmsds (largely rewritten) to compare either a single
	trajectory with itself or two different trajectories.  The
	iteratively-aligned mode has been removed and every frame is
	always aligned with every other frame.

2012-01-17    <tromo@spade.biophysics.rochester.edu>

	* Changed factory functions to allow specifying a file type in
	addition to divining it from the filename extension.  Note that
	for createSystem(), internally a shared pointer to an AtomicGroup
	is created, and then dereferenced for the returned AtomicGroup
	(i.e. there's a copy going on behind the scenes, although this
	should be a fast [and infrequent] operation)

2012-01-16    <tromo@spade.biophysics.rochester.edu>

	* Added fullhelp to water-hist

2012-01-13    <tromo@spade.biophysics.rochester.edu>

	* Fixed bug involving density grid metadata when the tool options
	included a newline (as can happen in selection strings).

2012-01-04    <alan@membrane.urmc.rochester.edu>

    * Fixed a bug in merge-traj that sometimes caused it to not merge
	all frames (found by Josh Horn)

2012-01-04    <tromo@spade.biophysics.rochester.edu>

	* Fixed bug in porcupine that prevented it from running (found by
	Dejun Lin)

2011-12-22    <alan@membrane.urmc.rochester.edu>

	* Changed AtomicGroup::radius() to accept an optional bool
	argument.  If true, radius will compute the radius of the group
	relative to the first atom rather than the centroid.  This is to
	address a rare problem with reimaging.  The default is to preserve
	the orginal behavior (i.e. radius is relative to the centroid)

2011-12-21    <tromo@spade.biophysics.rochester.edu>

	* Added dox for writeAsciiMatrix()

2011-12-20    <tromo@spade.biophysics.rochester.edu>

	* Changed subsetter so that connectivity is preserved when
	extracting a subset

2011-12-19    <tromo@spade.biophysics.rochester.edu>

	* Fixed AtomicGroup::splitByResidue() to preserve the periodic box
	information in the split residues

2011-12-15    <tromo@spade.biophysics.rochester.edu>

	* Changed AtomicGroup::splitByMolecule() to be const.  A copy of
	the AtomicGroup is made and then used to split into molecules.

2011-12-12    <tromo@spade.biophysics.rochester.edu>

	* Fixed bug in AtomicGroup::maxResid() that gave erroneous results
	(found by Ben Reynwar).

2011-12-09    <tromo@spade.biophysics.rochester.edu>

	* Added residue-contact-map tool which generates a "heat map" of
	contacts between residues over a trajectory.

2011-12-07    <tromo@spade.biophysics.rochester.edu>

	* Fixed bug in decorr_time where the time-range wasn't properly
	handled and it would not generate output

2011-11-30    <tromo@spade.biophysics.rochester.edu>

	* Fixed bug in XTC::updateGroupCoords() when passed a group
	smaller than the trajectory frame (thanks to Ben Reynwar for
	catching this one!)
	* Fixed bug in subsetter where --verbose was ignored

2011-11-22  Tod Romo  <tromo@gorgoneion>

	* Fixed bug in PDB reading code affected DOS formatted PDB files
	with CONECT records causing them not to load.

2011-11-17  Tod Romo  <tromo@gorgoneion>

	* Changed header file CPP guards to have "LOOS_" as a prefix
	(e.g. LOOS_ATOM_HPP rather than ATOM_HPP) to prevent potential
	collisions with user code.
	* Changed pdb reader to significantly speed up reading large PDBs
	with CONECT records.

2011-11-10    <tromo@spade.biophysics.rochester.edu>

	* Changed header output in tools so that it says "frame" rather
	than "t".

2011-11-02    <tromo@spade.biophysics.rochester.edu>

	* Changed AtomicGroup::splitByMolecule() so that missing bonds do
	not throw an error.  Instead, they are ignored.
	* Changed trajinfo to warn if there is a mismatch between the 
	system size and the trajectory size
	* Changed xy_rdf to emit 0's rather than NaN's if there are
	missing atoms in a leaflet.

2011-10-17    <tromo@spade.biophysics.rochester.edu>

	* Changed default spring constant for exponential springs to -6
	(from -2).

2011-09-29    <tromo@spade.biophysics.rochester.edu>

	* Changed XForm::rotate() so that the passed axis vector is
	normalized internally.

2011-09-15    <tromo@spade.biophysics.rochester.edu>

	* Added Atom::atomType() to support tinkerXYZ atom type info

	* Fixed bug in density-dist where the default window was not 0,
	causing the time-series to always be written.

2011-09-14    <tromo@spade.biophysics.rochester.edu>

	* Added check in rdf-based tools to ensure either the model or the
	trajectory has periodic box information.
	* Added --any mode to hcorrelations.  This computes the
	time-correlation for whether this is any hydrogen bound, rather
	than a specific hydrogen.

2011-09-08 <alan> 
    * Added new option to merge-trj (selection-is-split) to handle the case 
	where the centering selection is split across an image boundary more 
	robustly.  This is basically the same algorithm that's in recenter-trj

2011-08-29    <tromo@spade.biophysics.rochester.edu>

	* Fixed bug in effsize.pl where the seed value was not correctly
	used. 

2011-08-25    <tromo@spade.biophysics.rochester.edu>

	* Fixed bug in order_params where NOT specifying the ba_last
	caused it to be improperly set.

2011-08-22    <tromo@spade.biophysics.rochester.edu>

	* Fixed const-ness of AtomicGroup::findById() and
	AtomicGroup::groupFromID() 

2011-08-04    <tromo@spade.biophysics.rochester.edu>

	* Fixed bug in effsize.pl that used incorrect options to trajinfo
	to determine trajectory size.

2011-08-03    <tromo@spade.biophysics.rochester.edu>

	* Fixed bug in gridslice that transposed output matrix (or crashed
	the tool)
	* Fixed bugs in pick_blob that caused the tool to not accept
	model files or blob id's.
	* Fixed bug in avgconv that would fill up memory if the number of
	frames in the trajectory was too small.

2011-08-02    <tromo@spade.biophysics.rochester.edu>

	* Fixed bug in blobid that incorrectly parsed the command-line
	* Fixed bug in contained that incorrectly parsed the command-line

2011-07-29    <tromo@spade.biophysics.rochester.edu>

	* Fixed bug in water-hist that caused a corrupted header in the
	output grid.
	* Changed vectorAsStringWithCommas() to suppress the trailing
	comma
	* Added a --brange option to water-hist to take the bulk estimate
	from a slice in Z
	* Fixed bug in older versions of BOOST where similar long option
	names would be confused and the tool would not run with a
	"multiple occurences" error

2011-07-28    <tromo@spade.biophysics.rochester.edu>

	* Fixed bug in xy_rdf that caused the by-molecule split-mode to
	not work correctly if the selection "pruned" any bonds.
	* Fixed bug in center-molecule where the --center and --center_xy
	options could not be used (this appears to relate to certain
	versions of BOOST Options).
	* Fixed bug in density-dist-windowed and rgyr that caused the
	first frame of the trajectory to be skipped if no explicit skip
	was specified.

2011-07-27    <tromo@spade.biophysics.rochester.edu>

	* Fixed bug in rgyr that did not write out correct bin coords when
	hist_min != 0
	* Changed rmsds so non-verbose mode does not give progress updates
	* Changed xy_rdf to not require --split-mode (correctly has
	default).  All RDF tools now list split-mode options in help.

2011-07-26    <tromo@spade.biophysics.rochester.edu>

	* Fixed bug in rdf tool where command-line options were not
	correctly handled.
	* Fixed bug in rdf and atomic-rdf tool for very large trajectories
	that resulted in negative values.
	
2011-07-08    <tromo@spade.biophysics.rochester.edu>

	* Fixed bug in Trajectory class where the following caused a
	duplicate first-frame to be read:
	   traj->readFrame(0);   // Reads first frame
	   traj->readFrame();    // Should read second frame
	The second line would instead return the first frame again.

2011-07-01    <tromo@spade.biophysics.rochester.edu>

	* Changed AtomicGroup::append() and AtomicGroup::remove()
	functions to return a reference to the AtomicGroup operated on.
	This means you can now chain operations,
	i.e. foo.add().add().add()

2011-06-21    <tromo@spade.biophysics.rochester.edu>
	* Added cosine content tools to the Convergence Package
	* Fixed a minor bug with ramachandran where structures containing
	multiple chains were not handled correctly at the chain terminii
	(i.e. ramachandran would treat the structure as one contiguous
	chain with only two terminii).
	* Added a transpose() function for matrices (this is NOT an
	in-place transposition, so beware of memory constraints)
	* Added support for using different selections for the trajectory
	and the reference structure in rmsd2ref
	* Fixed bug in avgconv where using the default block-sizes would
	cause a segfault.
	* Changed the output metadata header (from invocationHeader()) to
	include the current working directory, if available.

2011-05-26    <tromo@spade.biophysics.rochester.edu>

	* MAJOR reorganization of how LOOS is structured.  Tool suites are
	now "packages" and contained within the "Packages" directory.  The
	Tools directory now only contains the "core" set of LOOS tools.
	* Added an OptionsFramework and AggregateOptions class to provide
	a more consistent set of options across most tools and packages.
	See the class documentation for OptionsFramework for more details.
	***IMPORTANT NOTE***  This means that command-line options for
	most tools have changed.  In particular, many of the single-letter
	shortcut options have changed or been removed.
	* Added a Packages/User directory that contains "template"
	programs for common tasks.  To write a new tool, copy the template
	that is closest to what you want to do, then edit the regions
	marked by "***EDIT***" comments.
	* Added several general utility functions include:
	loadStructureWithCoords(), assignTrajectoryFrames(), and
	vectorAsStringWithCommas<T>().
	* Added a "Density Tools" package.  This is used primarily for
	water visualization and analysis.

2011-05-18    <tromo@spade.biophysics.rochester.edu>

	* Fixed bug where charmm.hpp was not installed

2011-05-15  Tod Romo  <tromo@Gorgoneion.local>

	* Fixed bug in eigenflucc tool where the zero-modes would be
	included when requesting "all" modes.
	* Added support for hybrid-36 encoding of atomids and resids in
	PSF files.

2011-04-18    <tromo@spade.biophysics.rochester.edu>

	* Fixed bug in GRO file handling where the periodic box was
	not converted into Angstroms.

2011-03-21    <tromo@spade.biophysics.rochester.edu>

	* Changed library search order to fix a problem that cropped up on
	some Fedora 14 installs.
	* Fixed bug in avgconv that caused a core dump when using
	automatic block-sizes.

2011-02-15    <alan@membrane>
	* Added option to Tools/merge-traj to fix by molecule, so that
	trajectories that have molecules broken across the periodic boundary (eg
	gromacs output) come out looking clean
2011-02-11    <alan@membrane>
	* Added a simply xy-only option to recenter-trj
	* Modified recenter-trj to be more robust (although half as fast), so that
	it does the right thing even if the centering selection is split
	across the periodic image
2011-02-02    <alan@membrane>
	* Modified Tools/density-dist to fold in the functionality from
	density-dist-windowed.  The latter is marked deprecated.  Note: to get
	around a design flaw in boost program options, you have to manually
	specify --minz and --maxz (because program options tries to grab
	negative numbers as options).
2011-02-02    <tromo@spade>
	* Modified Tools/density-dist to use boost program options, and added a
	  symmetrize flag to make the density symmetric about the membrane center.
	  This assumes the trajectory has already been aligned with the
	  membrane center at z=0 for each frame.  This can easily be accomplished
	  when you merge and downsample your trajectories using merge-traj, which
	  has an option to allow you to center a specific selection (eg your
	  lipids).
2011-01-28    <alan@membrane.urmc.rochester.edu>

	* Modified Tools/order_params.  Now uses boost program options (command
	line is similar, but not precisely backward compatible), has the option to
	use y or x as the direction of the magnetic field, and has the option to
	dump out the timeseries of the order parameters.  Specifically, the last
	quantity is computes the average instantaneous order parameter for each
	carbon position at each time point.  The "+/-" column in the output is the
	stdev of these timeseries, which is _not_ a good measure of the
	statistical uncertainty.  To get that, one should use block averaging on
	the time series.  This is also an option -- in principle, you read off the
	plateau value from the block averaging plot, but since this plateau is
	noisy, I make you specify a range of block sizes over which to average
	(the defaults are 2 blocks to 5 blocks, but you really should run the
	program twice, and the first time look at the block averaging plots to see
	where the block standard error converges.

2011-01-14    <tromo@spade.biophysics.rochester.edu>

	* Fixed bug in AtomicGroup::renumberWithBonds() that would blindly
	try to renumber bonds for atoms that had no bonds.

2010-12-20    <tromo@spade.biophysics.rochester.edu>

	* Changed AtomicGroup::splitByMolecule() so that it should be 20x-30x faster.
	* Changed AtomicGroup::sort() to not trust the sorted status and to ALWAYS sort.

2010-12-20    <alan@membrane>
	* Changes Tools/xy_rdf.  Now able to split by molecule, residue, or
	  segment.  Also, merged the functionality of xy_rdf_timeseries into
	  xy_rdf.  xy_rdf_timeseries is now deprecated, and will be deleted
	  before the next release.

2010-12-17    <alan@membrane>
	* Changed Tools/rdf to be able to split by molecule, residue, or segment.
	  Now uses boost program options, so the command line is not backward
	  compatible.  TODO: add a fullhelp option


2010-11-30    <tromo@spade.biophysics.rochester.edu>

	* Changed covarianceOverlap() routine to use BLAS and faster
	matrix operations for significant performance boost.
	* Added z-scored covariance overlap (zCovarianceOverlap()) along
	with support for this in the coverlap tool.

2010-11-22    <tromo@spade.biophysics.rochester.edu>

	* Fixed [another] compiler issue in AtomicGroup for older g++
	compilers
	* Changed INSTALL to include latest debian, OpenSUSE, Fedora,
	Ubuntu, and cygwin (windows).
	* Added test results for cygwin

2010-10-25 Tod Romo <tromo@gorgoneion>
	* Fixed typename issue in AtomicGroup that caused some g++
	compilers to complain.
	* Changed TimeSeries tests to reflect code changes
	* Fixed bug in big-svd where the RSVs were not normalized

2010-10-15 Tod Romo <tromo@gorgoneion>
	* Fixed bug in svd tool for MacOS (more precisely, it's a bug in
	vecLib affecting single-precision SVDs and macs only)

2010-10-08    <tromo@spade.biophysics.rochester.edu>

	* Added convergence tools (beta releases only)
	* Deprecated features from aligner removed
	* Added ability to use aligner to align trajectory to a reference
	structure.
	* Added block averaging tool (Alan).
	* Fixed bug when computing variance in TimeSeries (Alan)

2010-09-16 Tod Romo <tromo@gorgoneion>
	* Added kurskew tool to calculate kurtosis and skewness for RSVs
	* Changed phase-pdb...several improvements, see --help for more
	details.
	* Changed averager so that bonds are pruned (rather than cleared)
	when subsetting.
	* Added N-M Simplex optimizer 
	* Changed MDuple to Math::Range for matrix I/O
	* Added submatrix extraction and column-vector normalization
	routines.
	* Changed the default number of modes to use for the subspace
	overlap in the coverlap tool.
	
2010-09-16 Tod Romo <tromo@gorgoneion>
	* Changed randomRNG() to use uint rather than long for seed and
	also to return the used seed value (for autogenerated seeds)
	
2010-09-14 Alan <alan@membrane.urmc.rochester.edu>
	* Added ability to compute order parameters with respect to x and
	y axes.

	
	
2010-09-10  Tod Romo  <tromo@gorgoneion>

	* Fixed bug affecting calling Trajectory::rewind() on Tinker ARC files

2010-08-23    <tromo@spade.biophysics.rochester.edu>

	* Changed the Elastic Networking Tools.  This is a total revamp of
	the ENM code to turn it into a useful library as well as a suite
	of tools.  More information can be found in the Doxygen
	documentation for namespace ENM or in the ENM module.
	* Changed AtomicGroup::findById() so that it no longer implicitly
	sorts atoms in the contained AtomicGroup.  If the group has been
	explicitly sorted (AtomicGroup::sort()), then the old binary
	search will be used.  Otherwise, a linear search will be used.
	* Added AtomicGroup::pruneBonds() to remove bonds to non-existant
	atoms (for subsetted AtomicGroups).
	

	
2010-07-27    <tromo@spade.biophysics.rochester.edu>

	* Added a tool for perturbing structures randomly
	* Added a new tool for computing ENM fluctuations and mapping them
	onto a structure (eigenflucc).
	* Deprecated the flucc2b tool
	* Fixed minor issues in h-bonding tools and improved help
	messages.
	* Added covariance overlap tool
	* Fixed issue in AtomicGroup::superposition where failures in the
	alignment code would not get caught.
	* Changed svd tool to use doubles rather than floats.  This is in
	part to address a bug in MacOS 10.6 that causes the SVD to fail
	without flagging it as an error.  This only seemed to occur in
	certain rare circumstances (e.g. multiple, very similar
	trajectories).  Symptoms of the problem include non-orthogonal
	LSVs and no 6 zero-svals.
	* Added big-svd tool to compute the SVD of large systems.  It uses
	floats rather than doubles.  More importantly, if A is m x n, then
	the RSV matrix V would be n x n, which can be huge.  Here, only
	the first m columns of V are computed.
	* Fixed bug in writing of internally transposed matrices.
	* Deprecated the use of the transpose flag in ACSII matrices
	(i.e. in the file format)
	* Fixed bug in the Matrix code that affected large matrices
	(i.e. where m * n >= 2^32)
	* Fixed bug in traj2matlab where the wrong subset of atoms was
	used to create the matrix.
	

2010-07-06    <tromo@spade.biophysics.rochester.edu>

	* Added support for some STL algorithms with TimeSeries
	(i.e. begin, end, and push_back)
	* Added a set of hydrogen-bonding analysis tools in
	Tools/HydrogenBonds

2010-06-22    <tromo@spade.biophysics.rochester.edu>

	* Added support for accesing the shared periodic box contained in
	an AtomicGroup.


2010-06-21    <alan@membrane.biophysics.rochester.edu>
	* Changed order_params to handle both 1- and 3-residue per lipid
	  formats. Verified works for new and old CHARMM parameters.
	
2010-06-11    <tromo@spade.biophysics.rochester.edu>

	* Fixed library link order for linux.  Will now correctly link
	against ATLAS first, then LAPACK...
	
2010-06-02    <tromo@spade.biophysics.rochester.edu>

	* Fixed bug in AtomicGroup::perturbCoords() where the directions
	picked were not actually uniform on the sphere.

2010-04-22    <tromo@spade.biophysics.rochester.edu>

	* Changed build system to handle installing pre-build docs
	better.  Note that the existing installed docs dir will be
	removed, then the pre-built will be copied into its place.

2010-04-07    <tromo@spade.biophysics.rochester.edu>

	* Changed SuperBlock in the ENM tools to catch and truncate
	negative spring constants

2010-03-24    <tromo@spade.biophysics.rochester.edu>

	* Changed VSA/ANM to accept user-defined HCA constants
	* Fixed bug in parser code where Debian systems didn't have EOF
	already defined.
	* Changed linux numerical code to use blas rather than cblas
	* Fixed SConstruct to make support for Ubuntu/SUSE better
	* Changed AtomicGroup::rmsd() to take a constant arg (i.e. it no
	longer implicitly sorts the corresponding AtomicGroup objects)
	* Changed porcupine tool to have fixed-length tips rather than
	proportional ones.
	* Changed porcupine tool to make tagging of altered atoms via
	altLoc optional.

2010-03-02    <tromo@spade.biophysics.rochester.edu>

	* Fixed bug in DescendingSort sort predicate causing it to sort
	ascending.

2010-02-20  Tod Romo  <tromo@gorgoneion-w>

	* Changed contact-time to filter target atoms so that only nearby
	atoms are considered in the all-to-all check.


2010-02-18    <tromo@spade.biophysics.rochester.edu>

	* Added center-molecule tool...a slightly more flexible tool for
	centering molecules than center-pdb
	* Added contact-time, a tool for computing the number of contacts
	between a "probe" selection and a set of "targets" over time, with
	various methods of normalizing the output.

2010-02-10  Tod Romo  <tromo@gorgoneion-w>

	* Changed PDB::fromAtomicGroup so that if the AtomicGroup has a
	periodic box, then the PDB's UnitCell is set to the same
	dimensions (with 90 degrees for all angles).  This will the be
	written out as a CRYST1 record.
	* Changed PDB::unitCell() so that the unitCell& it returns is a
	const.

2010-02-05    <tromo@spade.biophysics.rochester.edu>

	* Fixed bug in aligner that sometimes caused the target selection
	to not be correctly centered.  The frames were still aligned
	correctly, but the global center was not correctly applied.

2010-02-02    <tromo@spade.biophysics.rochester.edu>

	* Fixed bug in svd function that takes a vector of AtomicGroup's
	and when aligning is requested...the alignment transform is
	applied twice to each AtomicGroup.  No other svd calls were
	affected and no LOOS tools were affected by this.

2010-01-13    <tromo@spade.biophysics.rochester.edu>

	* Changed ENM code so that the Hessian construction is in its own
	module.
	* Fixed numerous problems in VSA code.  It now works correctly
	(i.e. gives mass-weighted eigenvectors).  It can also be run in a
	unit-mass mode.
	* Added support for various forms of weighting in the Hessian.

2009-12-28    <tromo@spade.biophysics.rochester.edu>

	* Added support for doctoring PDB files to include masses
	(i.e. new tools in ElasticNetworks)
	* Changed matrix code to support single or double precision
	matrices through overloading.
	* Changed permutation and overlap codes to be template-based, so
	will work with any Matrix form (though you cannot mix and match
	them).
	* Changed ENM tools to use double precision and high precision in
	ASCII output...

2009-12-07    <tromo@spade.biophysics.rochester.edu>

	* Changed DCDWriter substantially...  It no longer uses a
	StreamWrapper, but manages its own iostream*.  Optional flag to
	constructors control whether the iostream* is deleted on
	destruction or not.
	* Added ability to use DCDWriter to append to an existing DCD.
	* Added merge-dcd tool (alan)

2009-12-02    <alan@membrane.biophysics.rochester.edu>

	* Changed correl method in TimeSeries so normalization is now optional

2009-11-13    <tromo@spade.biophysics.rochester.edu>

	* Fixed bug in enmovie tool where bond connectivity was not
	cleared before writing the reference PDB.  The reference PDB is
	also renumbered to correctly match the output DCD.

2009-11-10    <tromo@spade.biophysics.rochester.edu>

	* Upgrades to rebond tool.  See tool help for details.
	* Fixed bug in svd tool requiring a valid alignment selection even
	if no aligning was done.
	* Fixed bug in extractCoords() causing it to fail for any
	invocation
	* Added covariance and subspace overlap functions

2009-11-05    <tromo@spade.biophysics.rochester.edu>

	* Changed anm and gnm tools to not write out the right singular
	vectors (as it's unlikely these would actually be needed)

2009-11-04    <tromo@spade.biophysics.rochester.edu>

	* Changed exposure so that it can now operate over a range of frames

	* Changed porcupine to use new-style command-line flags

	* Added a VSA (vibrational subsystem analysis) tool

	* Changed the enmovie tool to be a little more generic and
	useful.  See the help information regarding how its invocation has
	changed.

	* Changed the output of the ENM tools...  For ENM results, the
	smallest non-zero eigenvalue corresponds to the lowest frequency
	motion.  These came at the end of the output from the ENM tools,
	which can cause confusion.  We therefore now sort the eigenpairs
	so that the smallest (i.e. lowest frequency) come first.  The zero
	modes are not stripped off.

	* Added a set of generic sorting functions that will sort a
	container and return a vector giving the indices that can be used
	to permute the container into the sorted order.  This is useful
	for doing things like sorting multiple containers based on the
	contents of one.

	* Added a suite of overloaded operators and support functions for
	operations on matrices.  Note: these are for quick-n-dirty tool
	development.  If you want performance or efficiency, you're
	strongly encouraged to look for a better method for implementing
	your linear algebra code.

	* Added alignto tool that aligns a trajectory to a given reference
	structure.
	

2009-10-20    <tromo@spade.biophysics.rochester.edu>

	* Fixed bug in subsetter that caused reimaging to ONLY be
	performed if centering was turned on.

	* Fixed bug in subsetter that caused bonds to not be cleared when
	subsetting...
	

	* Changed exposure to default to reimaging distances.  Also
	changed how the flag is set.  "-R 1" turns reimaging on (the
	default) and "-R 0" turns it off.

2009-10-10  Tod Romo  <tromo@gorgoneion>

	* Changed AtomicGroup::principalAxis() to automatically scale the
	returned eigenvalues by the number of atoms used in the
	calculation.  Previously, the UNSCALED eigenvalues were returned.

2009-10-09    <tromo@spade.biophysics.rochester.edu>

	* Added AtomicGroup::splitByName() which returns a std::map
	mapping unique atom names to an AtomicGroup containing only those
	atoms (by Alan)

	* Added support for a LOOS family of exceptions in exception.hpp.
	LOOS will gradually migrate to using LOOSError derived exceptions
	for errors that are specific to LOOS...

	* Fixed bug where readFrame() incorrectly returned a false on the
	first frame of an Amber restart file.

2009-10-06    <tromo@spade.biophysics.rochester.edu>

	* Fixed a bug where segname was not properly handled as a synonym
	for segid...

2009-09-23    <tromo@spade.biophysics.rochester.edu>

	* Fixed a bug in the CCPDB and PDBTraj classes when using
	updateGroupCoords with an AtomicGroup that is a subset of the
	model that corresponds to the trajectory.  Previously,
	updateGroupCoords simply copies coordinates directly into the
	passed AtomicGroup.  If the AtomicGroup is a subset, however, this
	would result in incorrect coordinates.  This has been fixed so
	that if the passed AtomicGroup is the same size as the one used to
	create the Trajectory, then the coordinates are copied straight as
	before.  However, if the passed AtomicGroup is a different size,
	then the atom id's are assumed to be indices (+1) into the
	trajectory frame.

2009-09-21    <tromo@spade.biophysics.rochester.edu>

	* Fixed install target--was missing trr.hpp

2009-09-03  Tod Romo  <tromo@gorgoneion>

	* Fixed bug in DCD::updateGroupCoords where the upper-bounds check
	on atomid's was incorrect.
	* Fixed problem with spurious complete rebuilds of LOOS by SCons
	* Changed rmsds so it can work with a subset of frames from the
	trajectory
	* Fixed bug in box size reported by bounding tool
	* Updates to several tools to be consistent with contemporary LOOS
	style
	* SVD now only writes out the non-zero RSV's (i.e. those that have
	non-zero singular values).
	* Added a "not" operator to the selection language.  This can be
	used in lieu of the '!' character, so you don't have to worry
	about shells munging it.
	* Changed the parseAsString<> family to explicitly initialize
	return values to 0 and return this on an error, rather than rely
	on the default type initialization.
	* Added hybrid-36 support for PDBs.  See
	http://cci.lbl.gov/hybrid_36 for more details.  LOOS internally
	translates the hybrid-36 codes into integers.  LOOS does not yet
	support the 2-char chainId.
	* Fixed bug affecting writeAsciiMatrix() when using a dense matrix
	and only writing out a subset of the matrix.  The size of the
	sub-matrix encoded in the output metadata was incorrect.

2009-08-10    <tromo@spade.biophysics.rochester.edu>

	* Added support for Gromacs TRR files.  The reader can handle
	either double or single precision TRR files, but internally, all
	data is converted into doubles (or GCoords).

2009-08-04    <tromo@spade.biophysics.rochester.edu>

	* Added safety check in DCDWriter that prevents modifying the
	header (such as adding new title lines to it) once it has been
	written to the trajectory.

2009-08-03  Tod Romo  <tromo@gorgoneion-w>

	* Changed the Fmt formatter will now truncate output so that it is
	never greater than the requested field-width.
	* Added fixedSizeFormat() to aid creating text fields for output
	that will be truncated to their max size.
	* Changed PDB and GRO reading code so if there are >= 100,000
	atoms read in, they will be renumbered to be monotonically
	increasing.
	* Changed PDB output code to have fixed field-widths (i.e. maximum
	field widths).  LOOS now adhears closer to the PDB v2.2 spec with
	the exception that residue names are 4-characters long.

2009-07-31    <tromo@spade.biophysics.rochester.edu>

	* Added utility functions for extracting type-specific records
	from a string (loos::parseStringAs<>()).  This is useful if you
	need to extract columns from a line of input, for example.
	* Changed the underlying stream type in all trajectories from
	fstream to iostream.  This should not break anything unless you've
	written your own Trajectory subclass.  This really should have
	been an iostream in the first place so that it doesn't matter what
	kind of stream you're passing to the Trajectory classes (i.e. it
	could just as easily be a stringstream).
	* Fixed a couple of trajectory subclasses (such as AmberTraj) that
	didn't provide a constructor with a stream.
	* Changed the Trajectory subclasses to move the implementation
	functions to be private.  These really should not have been
	exposed in the first place.  This does have the potential to break
	code that was relying on the internals of the subclasses.
	* Added an XDR class for simulating the rpc/xdr library, but it's
	templated so it has a [hopefully] easier API and it works with C++
	streams.
	* Added support for Gromacs .gro and .xtc (single-precision only)
	files.  Note:  coordinates are transformed into Angstroms!

2009-07-08    <tromo@spade.biophysics.rochester.edu>

	* Added some new bits to Atoms that can be set/queried by the
	programmer...  flagbit, and usr1bit through usr3bit.

2009-07-07    <tromo@spade.biophysics.rochester.edu>

	* Added support for testing atom equality using the binary
	predicates: AtomEquals and AtomCoordsEquals
	* Added support for testing whether an AtomicGroup contains an
	atom or another group via the AtomicGroup::contains() member
	function.  This function can take an atom-comparison policy, or
	use the default AtomEquals (which just compares names, ids, and
	segids)
	* Changed AtomicGroup::intersect() to now use an atom comparison
	policy rather than comparing the pAtom addresses.
	* Readded ubuntu-specific check.
	

2009-07-01    <tromo@spade.biophysics.rochester.edu>

	* Fixed bug in AtomicGroup::findBonds().  Changed default distance
	threshold to 1.25 \AA.
	* Added support for reimaging in subsetter
	* Added support for multiple verbosity levels in subsetter
	* Changed PDB output to now prune the connectivity output if atoms
	are missing...this means you do not nead to clearBonds() prior to
	writing out a PDB.

2009-06-29    <tromo@spade.biophysics.rochester.edu>

	* Added AtomicGroup::findBonds() to perform a distance-based
	search... 

2009-06-22    <tromo@spade.biophysics.rochester.edu>

	* Changed subsetter to permit numerical sorting of the input
	trajectory files.  The sort key can be extracted by using either a
	scanf-style format or a regular expression.
	* Fixed bug in subsetter where verbosity was always turned on.
	* Changed the centroid reporting in trajinfo to report the
	centroid of a selection.
	* Changed the size of the test PDB file so it's much more
	reasonably sized.
	* Changed test code to reflect changes in PDB test file, including
	updating of expected test output.

2009-06-18    <tromo@spade.biophysics.rochester.edu>

	* Changed the specs for classes derived from the Trajectory
	class.  All derived classes must now ensure that the first frame
	of the trajectory is read in and cached as part of their
	initialization.  In order to keep the readFrame() iterator from
	skipping the first frame, the derived classes must also set the
	cached_first flag.
	* Added support for Tinker format in the factory functions.
	* Added centerOfElectrons() method to AtomicGroup (by Alan)
	* Fixed bug in subsetter where out-of-range frame indices caused a
	seg-fault.
	* Changed bounding to report periodic box size (not just the
	extents).
	* Added renum-pdb tool to renumber a model
	* Added an AtomNameSelector() that will select an atom with the
	passed name.  AtomNameSelector("CA") should be used instead of
	CAlphaSelector(), which is now deprecated.
	* Removed ubuntu-specific build check, given the new build
	protocol for ubuntu (see the Doxygen docs for more information)
	

2009-05-15    <tromo@spade.biophysics.rochester.edu>

	* Added support for Amber RST and INPCRD files as a single-frame
	trajectory.  This is handled transparently by createTrajectory()
	* Changed the Trajectory interface slightly...  Seeking and
	rewinding now use non-virtual inheritance so that conditions can
	be imposed on the function invocation (namely to invalidate the
	cached_first flag).  This change SHOULD be transparent

2009-05-13    <tromo@spade.biophysics.rochester.edu>
	* Fixed problem with averager where it was caching all frames of
	the trajectory.  It will now scan through the trajectory so it
	wont swap with large files...
	* Fixed some issues with the SConstruct
	* Added a revision tag to the build/tool output when building from
	the trunk.
	* Added a check for building with ubuntu because of a potential
	problem with atlas not linking with gfortran
	* Added AtomicGroup::splitByResidue()
	* Added tool to calculate ramachandran plots for proteins and RNA
	

2009-04-03    <tromo@spade.biophysics.rochester.edu>
	* Fixed bug in averager that caused it NOT to respect the range of
	trajectory frames given on the command-line

2009-03-20    <tromo@spade.biophysics.rochester.edu>
	* Added tool "drifter" to look at centroid drift
	* Added tool "porcupine" to generate porcupine models from SVD/ENM
	results.

2009-03-11    <tromo@spade.biophysics.rochester.edu>
	* Added a number of support/utility functions to read a whole
	trajectory in, to align/average over specific frames in a
	trajectory, and an SVD function that is a front-end to
	Atlas/Accelerate.

2009-03-09    <tromo@spade.biophysics.rochester.edu>

	* Fixed bug in rmsds that caused incorrect average rmsd calculation

2009-02-24    <tromo@spade.biophysics.rochester.edu>

	* Added a set of classes for providing flexible progress updates
	to the user.  See the Doxygen docs for the ProgressCounter class
	for more information.  See Tools/rmsds.cpp for an example of how
	to use the new classes.
	* Removed BOOST_FOREACH usage.  This solves a compatability issue
	with older versions of BOOST.

2009-02-20    <tromo@gorgoneion-w>

	* Added rotamer tool to calculate chi-1, chi-2 torsion angles over
	time...
	* Added Elastic Network Model tools (ANM/GNM)
	* Added rmsfit tool to superimpose two structures
	* rmsds tool now reports simple statistics for the matrices it
	constructs
	* Added install target for SCons...
	* Added support for building a shared-library version of LOOS
	

2009-02-17    <tromo@spade.biophysics.rochester.edu>

	* Fixed potential issue with histogram size/bounds for rdf
	tools... 

2009-02-16    <tromo@gorgoneion>

	* Fixed bug in aligner when centering the trajectory and when
	using different alignment and transformation subsets...

2009-02-09    <tromo@spade.biophysics.rochester.edu>

	* Added profile=1 build option for inserting profiling flags
	* Added more sensible error message from the auto-file-type
	divination code in the factory functions.
	* Changed subsetter so that the centering selection is applied to
	the subset rather than the model...it doesn't make much sense to
	center on something that's not in the output...

2009-02-06    <tromo@spade.biophysics.rochester.edu>

	* Added box override/setting to subsetter
	* Fixed problem with DCDWriter not writing out rectangular angles
	for unit cells by default.
	* Added more diagnostics to dcdinfo
	* Fixed bug in several tools that could cause an error when
	using a PSF for the model and applying a selection to it.
	* Added verification of the number of frames in a trajectory with
	trajinfo.
	* Added optional centroid reporting for trajinfo
	* Added improved error-checking when using
	loos::averageStructure().  This catches cases where a trajectory
	header and the physical trajectory have differing number of
	frames.
	* Added generic byte-swapping templated function to utils.hpp
	

2009-02-05    <tromo@spade.biophysics.rochester.edu>

	* Added tool to concatenate atoms together from a trajectory into
	a single PDB (for visualizing distributions of atoms over time)
	* Added ability to give a selection (subset) in frame2pdb
	* Added trajinfo tool to return information about generic
	trajectories
	* Added blurrogram.pl, a PERL program for automatically generating
	"blurrograms" suitable for visualizing in Pymol
	* Changed the svd tool to always write out an average structure
	* Changed the way LOOS parses range lists so it can now take a
	vector of strings representing ranges and parse all of them
	together.  A non-templated parseRangeList() is still retained for
	legacy code.
	* Changed subsetter so that it can now accept a list of arbirary
	ranges of frames to extract or, alternativey, a stride
	(step-size).  Subsetter can now also take multiple input
	trajectories and combine them (a la catdcd).  NOTE: this means the
	command-line syntax has changed...  You specify the output prefix
	FIRST, then the model, followed by the list of input trajectories.
	* Changed the DCD class so it now automatically detects non-native
	endian files and byte-swaps them on input.  Note that the
	DCDWriter will still only write out DCD's in the native format.
	* Fixed bug in rmsd2ref where the default alignment selection had
	a typo...
	* Added AtomicGroup::merge() function to find the union of two
	groups

2009-01-21    <alan@spade.biophysics.rochester.edu>

	* Added translate member function to AtomicGroup for convenience
	* Added recenter-trj tool to center trajectories
	* Changed DCDWriter to explicitly flush the output after every
	frame is written.

2009-01-19    <tromo@spade.biophysics.rochester.edu>

	* Added Atom::isBoundTo() to check whether or not one atom is
	bound to another
	* Fixed severe bug in reading Amber prmtop files that resulted in
	incorrect connectivity information.

2009-01-14    <tromo@spade.biophysics.rochester.edu>

	* Fixed bug in aligner where average structure was not correctly
	computed unless --rmsd was used
	* Added warning in svdcolmap when b's will go negative (and
	clamped them to 0)
	* Added the --terms command-line option back to svd

2009-01-02    <tromo@gorgoneion>

	* Fixed bug in build for MacOS X 10.5 (missing types)
	* Fixed bug in aligner where the PDB that's written out was not
	centered despite giving it the "--center" flag.

2008-12-22    <tromo@spade.biophysics.rochester.edu>

	* Changed the sparse matrix policy to use the GNU provided
	hash_map rather than the tr1::unordered_map if you're using
	gcc-4.0.1.  This is to work around an issue with the
	tr1::unordered_map implementation in gcc-4.0.1.

2008-12-18    <tromo@gorgoneion>

	* Fixed moderately severe bug when reading Amber trajectories by
	using readFrame(i) rather than readFrame().

2008-12-18    <tromo@spade.biophysics.rochester.edu>

	* Changed loos::createSystem() so that it will automatically look
	for a coordinate file if passed an Amber prmtop file.  If found,
	it will load those coordinates in.

2008-12-17    <tromo@spade.biophysics.rochester.edu>

	* Changed PDB output to allow for >= 100000 atoms/residues.  The
	catch is that this is a hack and will exclude altloc/chainid
	info.  However, the output PDBs are readable by pymol...

	* Matrix output now uses a formatting functor so you can adjust
	the output precision, or do whatever you want to with it...

	* Added tool for torsion timeseries (alan)

	* Changed AtomicGroup::splitByMolecule() to automatically sort
	each returned AtomicGroup...this solves a problem when use
	splitByMolecule() and then try to match the molecules with a DCD
	that's being written.
	

	

2008-12-12    <tromo@spade.biophysics.rochester.edu>

	* Fixed bug in AtomicGroup::PrincipalAxes() where coord array was
	deleted incorrectly...

2008-12-09    <tromo@spade.biophysics.rochester.edu>

	* Moved ALMOST everything into loos namespace, save for the
	lexer.
	* Fixed problem with SCons not regenerating lex/yacc output
	properly with the reparse=1 option
	* Removed top-level typdefs for uint/ulong (assuming they're part
	of the default set of typedefs)
	* Changed the SConstruct so that it tests for ulong/uint and
	defines appropriate flags for loos.  This is in case your system
	doesn't define one or the other.

2008-12-08    <tromo@spade.biophysics.rochester.edu>

	* Moved most of the internal classes/routines related to the
	parsing system into the loos::internal namespace.

2008-12-05    <tromo@gorgoneion-w>

	* Moved Matrix classes into loos::Math namespace

2008-12-05    <tromo@gorgoneion.urmc-sh.rochester.edu>

	* Added a new matrix class
	* Changed matrix IO to use the new templated function calls rather
	than the polymorphic writer/reader classes.
	* Removed injection of boost namespace into top-level by LOOS
	* Changed ensemble functions to take a pTraj (pointer to a
	trajectory) rather than a reference to a Trajectory object.
	* Added boost_program_options to the libs that must be linked
	against (and in the custom.py-proto)
	* Changed the svd tool to always write the map out, and the
	default naming scheme has been changed slightly (it will default
	to the base-name of the input trajectory unless you explicitly
	specify a prefix).
	

2008-12-04    <tromo@spade.biophysics.rochester.edu>

	* Changed Tools/aligner to write out the average structure as the
	PDB corresponding to the aligned DCD rather than just taking the
	first frame of the trajectory.

2008-11-25    <tromo@spade.biophysics.rochester.edu>

	* Changed AtomicGroup::splitByMolecule() to short-circuit if the
	group has no bond connectivity and return a vector with the entire
	group as its only member.
	* Changed Tools/reimage-by-molecule to be more generic in what
	types of files it will take.  Since you could now give it a file
	without connectivity, it detects this and warns the user...
	* Added subsetter tool to pull out a subset from a trajectory.

2008-11-21    <tromo@spade.biophysics.rochester.edu>

	* Changed BadConnectivity exception to inherit from runtime_error.
	Now accepts a string to stick into what().
	* Changed CONECT record reading to use fixed field widths
	* Changed PDB read code to keep track of what unknown records have
	been seen, so warnings are only emitted once for each unique
	unknown record.

2008-11-03    <alan@spade.biophysics.rochester.edu>

	* Fixed bug in crossing-waters tool where the entry side of the
	water was never set.

2008-10-31    <tromo@spade.biophysics.rochester.edu>

	* Fixed bug in Atom::clearPropertyBit() that caused it to
	incorrectly toggle other bits (and not always clear the bit it
	meant to).  This primarily affected the aligner tool.

2008-10-27    <tromo@spade.biophysics.rochester.edu>

	* Changed the internal has used in LOOS from SGI's hash_set to
	tr1::unordered_set.  This means that any code that relied on loos
	automatically included ext/hash_set will now need to either switch
	to using the tr1 equivalent, or explicitly include the hash_set
	header...

2008-10-23    <tromo@gorgoneion.urmc-sh.rochester.edu>

	* Added helix_kink tool
	* Fixed problem with PDB output with 10,000 residues or more
	* Fixed problem with automatically using loos namespace.  LOOS
	clients should either use fully qualified names for things in the
	loos namespace, or add a "using namespase loos" statement.
	* Added HeavySolventSelector to get non-hydrogen water atoms
	* Changed tools to use new convenience functions and factory
	functions.

2008-10-21    <tromo@spade.biophysics.rochester.edu>

	* Updated contacts to use any model filetype and any trajectory type.

2008-10-20    <tromo@spade.biophysics.rochester.edu>

	* Fixed MAJOR bug in DCDWriter that caused output periodic box
	sizes be set to (1,1,1).

2008-10-15    <tromo@spade.biophysics.rochester.edu>

	* Added AtomicGroup::clearBonds() to wipe out connectivity in a group.
	* Fixed problem in writing PDBs with bonds to missing atoms.
	Bonds are now deferenced prior to writing.  NOTE that this now
	means the PDB is no longer const when written and it will be sorted...

2008-10-14    <tromo@spade.biophysics.rochester.edu>

	* Fixed bug in width of CONECT record fields
	* Added check in PDB output to not append CONECT records if there
	are atomid's >99999 to prevent field overflow.
	* Added rudimentary support for extracting a Coord<T> from a stream.
	* Fixed bug in DCD trajectories affecting seeking frames
	* Fixed bug in DCD trajectories potentially affecting reading the
	number of frames in a trajectory that comes from NAMD.

2008-09-30    <tromo@spade.biophysics.rochester.edu>

	* Changed AtomicGroup::select() to be a const function
	* Added loos::selectAtoms() to parse a selection string and apply
	it to an AtomicGroup.

2008-09-19    <tromo@spade.biophysics.rochester.edu>

	* Added support for writing out CONECT records for PDBs
	* Fixed bug in Atom::checkProperty() that caused erroneous results

2008-09-08    <tromo@spade.biophysics.rochester.edu>

	* Added autocorrelation function to time-series class (Alan)

	* Added tool to compute probability dbn of radius of gyration (Alan)

	* Changed rmsd2avg tool to rmsd2ref tool since it now supports
	using an external reference structure.

	* Fixed another small bug in iterative alignment that affects
	groups that were not already close to their centroid.

2008-08-11    <tromo@spade.biophysics.rochester.edu>

	* Major reorganization of Trajectory class.  The class now uses a
	template pattern for reading frames in addition to being an
	interface.  This makes it even easier to extend.  See the Docs for
	more details.

	* Added CCPDB class for ConCatenated PDBs.  You can now treat
	these as a Trajectory.

	* Added PDBTraj class for handling non-contiguous PDBs as a
	trajectory.  Provide it with a printf-style format for generating
	frame names and a range of frame numbers to use, and it will allow
	you to access them as a Trajectory.

	* Added TinkerArc class for treating TinkerArc files (concatenated
	XYZ files) as a Trajectory.

	* Fixed problem with namespace collision with Boost in
	Tools/svd.cpp

	* Changed Atom defaults to initialize atomid and resid to 1,
	rather than -1.

2008-08-05    <tromo@spade.biophysics.rochester.edu>

	* Added tool to compute the RMSD between a selection and its
	average structure over the course of a trajectory.

2008-08-04    <tromo@spade.biophysics.rochester.edu>

	= BUGS =
	
	* Fixed problem with LOOS-wide typedefs affecting MacOS 10.5

	* Fixed minor bugin Atom class where setting coordinates using a
	GCoord ref doesn't correctly set the coords-bit,
	i.e. "foo.coords() = c;" will not register that the coords have
	been set.

	* Fixed minor bug in Tools/aligner where the first frame of the
	output DCD was not transformed.

	* Fixed moderate bug in AtomicGroup::splitByMolecule() where the
	PeriodicBox was not propagated beyond the first group split.

	* Fixed moderate bug in Tools/svdcolmap that affected certain
	instances of using atomid maps.

	* Fixed severe bug in loos::iterativeAlignment() where the
	returned vector<XForms> were incorrect.  The passed ensemble of
	AtomicGroups were correctly transformed, but anything that used
	the XForms would be affected to varying degrees.

	= NEW & IMPROVED =
	
	* Added improved self-tests for alignment routines.

	* Added support for log-scaling magnitudes in Tools/svdcolmap.

	* Added a new tool to reimage a DCD by molecule.

	* Added AtomicGroup::apply() to call a functor or function pointer
	on each Atom in an AtomicGroup.

	* Changed dcdwriter so that it no longer requires you to specify
	the number of frames that will be written.  Instead, it will
	automatically update the header with the current number of frames
	and then append the frame to the end of the trajectory.<|MERGE_RESOLUTION|>--- conflicted
+++ resolved
@@ -1,4 +1,7 @@
-<<<<<<< HEAD
+2014-06-03    <tromo@hill.urmc-sh.rochester.edu>
+
+	* Fixed bug in in TRR/XDR affecting double precision data (found by Pin-Kuang Lai)
+
 2014-06-02    <alan@membrane.urmc.rochester.edu>
     * Added number density option to density-dist
 
@@ -44,11 +47,6 @@
 2014-02-14    <tromo@hill.urmc-sh.rochester.edu>
 
 	* Released version 2.1.2
-=======
-2014-06-03    <tromo@hill.urmc-sh.rochester.edu>
-
-	* Fixed bug in in TRR/XDR affecting double precision data (found by Pin-Kuang Lai)
->>>>>>> ae99c9e5
 
 2014-02-13    <tromo@hill.urmc-sh.rochester.edu>
 
