--- conflicted
+++ resolved
@@ -1,8 +1,7 @@
-<<<<<<< HEAD
 2010-09-10  Tod Romo  <tromo@gorgoneion>
 
 	* Fixed bug affecting calling Trajectory::rewind() on Tinker ARC files
-=======
+
 2010-08-23    <tromo@spade.biophysics.rochester.edu>
 
 	* Changed the Elastic Networking Tools.  This is a total revamp of
@@ -16,8 +15,8 @@
 	* Added AtomicGroup::pruneBonds() to remove bonds to non-existant
 	atoms (for subsetted AtomicGroups).
 	
->>>>>>> 245d1c54
-
+
+	
 2010-07-27    <tromo@spade.biophysics.rochester.edu>
 
 	* Added a tool for perturbing structures randomly
@@ -110,6 +109,7 @@
 	* Changed contact-time to filter target atoms so that only nearby
 	atoms are considered in the all-to-all check.
 
+
 2010-02-18    <tromo@spade.biophysics.rochester.edu>
 
 	* Added center-molecule tool...a slightly more flexible tool for
