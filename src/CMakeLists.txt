set(loos_private_files
  grammar.cc
  grammar.hh
  location.hh
  position.hh
  scanner.cc
  stack.hh
)
set(loos_hdr_files
  Atom.hpp
  AtomicGroup.hpp
  AtomicNumberDeducer.hpp
  Coord.hpp
  Fmt.hpp
  FormFactor.hpp
  FormFactorSet.hpp
  Geometry.hpp
  HBondDetector.hpp
  Kernel.hpp
  KernelActions.hpp
  KernelStack.hpp
  KernelValue.hpp
  LineReader.hpp
  LoosLexer.hpp
  Matrix.hpp
  Matrix44.hpp
  MatrixIO.hpp
  MatrixImpl.hpp
  MatrixOps.hpp
  MatrixOrder.hpp
  MatrixRead.hpp
  MatrixStorage.hpp
  MatrixUtils.hpp
  MatrixWrite.hpp
  MultiTraj.hpp
  OptionsFramework.hpp
  Parser.hpp
  ParserDriver.hpp
  PeriodicBox.hpp
  ProgressCounters.hpp
  ProgressTriggers.hpp
  RnaSuite.hpp
  Selectors.hpp
  Simplex.hpp
  StreamWrapper.hpp
  TimeSeries.hpp
  Trajectory.hpp
  UniformWeight.hpp
  UniqueStrings.hpp
  Weights.hpp
  WeightsFromFile.hpp
  XForm.hpp
  alignment.hpp
  amber.hpp
  amber_netcdf.hpp
  amber_rst.hpp
  amber_traj.hpp
  ccpdb.hpp
  charmm.hpp
  cryst.hpp
  dcd.hpp
  dcd_utils.hpp
  dcdwriter.hpp
  ensembles.hpp
  exceptions.hpp
  gro.hpp
  index_range_parser.hpp
  loos.hpp
  loos_defs.hpp
  loos_timer.hpp
<<<<<<< HEAD
  mmcif.hpp
=======
  mdtraj.hpp
  mdtrajtraj.hpp
>>>>>>> 50d86030
  pdb.hpp
  pdb_remarks.hpp
  pdbtraj.hpp
  psf.hpp
  sfactories.hpp
  sorting.hpp
  tinker_arc.hpp
  tinkerxyz.hpp
  trajwriter.hpp
  trr.hpp
  utils.hpp
  utils_random.hpp
  utils_structural.hpp
  version.hpp
  xdr.hpp
  xtc.hpp
  xtcwriter.hpp
)

set(loos_src_files
  AG_linalg.cpp
  AG_numerical.cpp
  Atom.cpp
  AtomicGroup.cpp
  AtomicNumberDeducer.cpp
  Fmt.cpp
  FormFactor.cpp
  FormFactorSet.cpp
  Geometry.cpp
  HBondDetector.cpp
  Kernel.cpp
  KernelActions.cpp
  KernelStack.cpp
  KernelValue.cpp
  LineReader.cpp
  MatrixOps.cpp
  MultiTraj.cpp
  OptionsFramework.cpp
  ProgressCounters.cpp
  ProgressTriggers.cpp
  RnaSuite.cpp
  Selectors.cpp
  UniformWeight.cpp
  Weights.cpp
  WeightsFromFile.cpp
  XForm.cpp
  alignment.cpp
  amber.cpp
  amber_netcdf.cpp
  amber_rst.cpp
  amber_traj.cpp
  ccpdb.cpp
  charmm.cpp
  dcd.cpp
  dcdwriter.cpp
  ensembles.cpp
  gro.cpp
  index_range_parser.cpp
<<<<<<< HEAD
  mmcif.cpp
=======
  mdtraj.cpp
  mdtrajtraj.cpp
>>>>>>> 50d86030
  pdb.cpp
  pdb_remarks.cpp
  pdbtraj.cpp
  psf.cpp
  sfactories.cpp
  tinker_arc.cpp
  tinkerxyz.cpp
  trr.cpp
  utils.cpp
  utils_random.cpp
  utils_structural.cpp
  version.cpp
  xtc.cpp
  xtcwriter.cpp
)

string(TIMESTAMP LOOS_BUILD_DATE "%Y%m%d")
string(TIMESTAMP LOOS_BUILD_TIMESTAMP "%Y%m%d %H:%M:%S")
configure_file(version.hpp.in version.hpp)
configure_file(version.cpp.in version.cpp)

add_library(loos ${loos_src_files} ${loos_hdr_files} ${loos_private_files})

target_include_directories(loos PUBLIC ${CMAKE_CURRENT_SOURCE_DIR})
target_include_directories(loos PUBLIC ${CMAKE_CURRENT_BINARY_DIR})
#target_compile_features(loos PUBLIC cxx_std_14)

# Uncomment to install header files
#set_target_properties(loos PROPERTIES PUBLIC_HEADER "${loos_hdr_files}")

target_link_libraries(loos Boost::program_options
  Boost::regex
  Boost::json
  NetCDF::NetCDF
  BLAS::BLAS
  LAPACK::LAPACK
<<<<<<< HEAD
  gemmi::gemmi_cpp)
=======
  ${HDF5_CXX_LIBRARIES}
  )
>>>>>>> 50d86030


if(SWIG_FOUND AND BUILD_PYLOOS)
  set(CMAKE_SWIG_FLAGS -py3 -doxygen)
  set_property(SOURCE loos.i PROPERTY CPLUSPLUS ON)
  set_source_files_properties("loos.i" PROPERTIES USE_SWIG_DEPENDENCIES TRUE)   # Needed for Ninja

  swig_add_library(pyloos TYPE SHARED LANGUAGE python
    SOURCES
    loos.i
    )

  add_custom_target(loos_python ALL
  COMMAND ${CMAKE_COMMAND} -E copy_directory ${CMAKE_SOURCE_DIR}/loos ${CMAKE_CURRENT_BINARY_DIR}/pyloos
  )

  add_dependencies(loos_python pyloos)

  if(MACOSX)
    set_target_properties(pyloos PROPERTIES SUFFIX ".so")
  endif()

  target_link_libraries(pyloos Python3::Python Python3::NumPy loos)
  if(${MACOSX})
    target_link_options(pyloos PRIVATE -flat_namespace -undefined suppress)
  endif()

  add_custom_command(TARGET pyloos POST_BUILD
    COMMAND ${CMAKE_COMMAND} -E copy ${CMAKE_CURRENT_BINARY_DIR}/_pyloos.so ${CMAKE_CURRENT_BINARY_DIR}/pyloos/src/loos/_pyloos.so
    COMMAND ${CMAKE_COMMAND} -E copy ${CMAKE_CURRENT_BINARY_DIR}/loos.py ${CMAKE_CURRENT_BINARY_DIR}/pyloos/src/loos/loos.py
 )

 install(CODE "execute_process(COMMAND ${Python3_EXECUTABLE} -m pip install ${CMAKE_CURRENT_BINARY_DIR}/pyloos)")

 install(TARGETS pyloos DESTINATION lib)


endif()

install(TARGETS loos DESTINATION lib)<|MERGE_RESOLUTION|>--- conflicted
+++ resolved
@@ -68,12 +68,9 @@
   loos.hpp
   loos_defs.hpp
   loos_timer.hpp
-<<<<<<< HEAD
-  mmcif.hpp
-=======
   mdtraj.hpp
   mdtrajtraj.hpp
->>>>>>> 50d86030
+  mmcif.hpp
   pdb.hpp
   pdb_remarks.hpp
   pdbtraj.hpp
@@ -132,12 +129,9 @@
   ensembles.cpp
   gro.cpp
   index_range_parser.cpp
-<<<<<<< HEAD
-  mmcif.cpp
-=======
   mdtraj.cpp
   mdtrajtraj.cpp
->>>>>>> 50d86030
+  mmcif.cpp
   pdb.cpp
   pdb_remarks.cpp
   pdbtraj.cpp
@@ -174,12 +168,9 @@
   NetCDF::NetCDF
   BLAS::BLAS
   LAPACK::LAPACK
-<<<<<<< HEAD
+  ${HDF5_CXX_LIBRARIES}
+  
   gemmi::gemmi_cpp)
-=======
-  ${HDF5_CXX_LIBRARIES}
-  )
->>>>>>> 50d86030
 
 
 if(SWIG_FOUND AND BUILD_PYLOOS)
