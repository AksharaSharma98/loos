/*
  This file is part of LOOS.

  LOOS (Lightweight Object-Oriented Structure library)
  Copyright (c) 2008, Tod D. Romo, Alan Grossfield
  Department of Biochemistry and Biophysics
  School of Medicine & Dentistry, University of Rochester

  This package (LOOS) is free software: you can redistribute it and/or modify
  it under the terms of the GNU General Public License as published by
  the Free Software Foundation under version 3 of the License.

  This package is distributed in the hope that it will be useful,
  but WITHOUT ANY WARRANTY; without even the implied warranty of
  MERCHANTABILITY or FITNESS FOR A PARTICULAR PURPOSE.  See the
  GNU General Public License for more details.

  You should have received a copy of the GNU General Public License
  along with this program.  If not, see <http://www.gnu.org/licenses/>.
*/


#include <string>

#include <sfactories.hpp>
#include <sys/stat.h>


#include <boost/algorithm/string.hpp>

#include <AtomicGroup.hpp>
#include <pdb.hpp>
#include <psf.hpp>
#include <amber.hpp>

#include <Trajectory.hpp>
#include <dcd.hpp>
#include <amber_traj.hpp>

#include <amber_netcdf.hpp>
#include <amber_rst.hpp>
#include <ccpdb.hpp>
#include <charmm.hpp>
#include <mdtraj.hpp>
#include <mdtrajtraj.hpp>
#include <tinkerxyz.hpp>
#include <tinker_arc.hpp>
#include <gro.hpp>
#include <xtc.hpp>
#include <trr.hpp>
#include <mmcif.hpp>


#include <trajwriter.hpp>
#include <dcdwriter.hpp>
#include <xtcwriter.hpp>

namespace loos {


  namespace internal {
    struct SystemNameBindingType {
      std::string suffix;
      std::string type;
      pAtomicGroup (*creator)(const std::string& fname);
    };

    SystemNameBindingType system_name_bindings[] = {
      { "prmtop", "Amber", &Amber::create },
      { "crd", "CHARMM CRD", &CHARMM::create },
      { "pdb", "CHARMM/NAMD PDB", &PDB::create },
      { "psf", "CHARMM/NAMD PSF", &PSF::create },
      { "gro", "Gromacs", &Gromacs::create },
      { "xyz", "Tinker", &TinkerXYZ::create },
<<<<<<< HEAD
      { "cif", "PDBx/mmcif", &MMCIF::create },
=======
      { "h5", "MDTraj HDF5", &MDTraj::create },
>>>>>>> 50d86030
      { "", "", 0}
    };
  }




  std::string availableSystemFileTypes(const std::string& prefix) {
    std::string types;
    for (internal::SystemNameBindingType* p = internal::system_name_bindings; p->creator != 0; ++p) {
      types += prefix + p->suffix + " = " + p->type + "\n";
    }

    return(types);
  }


  pAtomicGroup createSystemPtr(const std::string& filename, const std::string& filetype) {

    for (internal::SystemNameBindingType* p = internal::system_name_bindings; p->creator != 0; ++p)
      if (p->suffix == filetype)
        return(*(p->creator))(filename);

    throw(std::runtime_error("Error- unknown system file type '" + filetype + "' for file '" + filename + "'.  Try --help to see available types."));
  }



  pAtomicGroup createSystemPtr(const std::string& filename) {

    boost::tuple<std::string, std::string> names = splitFilename(filename);
    std::string suffix = boost::get<1>(names);
    if (suffix.empty())
      throw(std::runtime_error("Error- system filename must end in an extension or the filetype must be explicitly specified"));

    boost::to_lower(suffix);
    return(createSystemPtr(filename, suffix));
  }


  AtomicGroup createSystem(const std::string& filename) {
    return(*(createSystemPtr(filename)));
  }

  AtomicGroup createSystem(const std::string& filename, const std::string& filetype) {
    return(*(createSystemPtr(filename, filetype)));
  }


  namespace internal {
    struct TrajectoryNameBindingType {
      std::string suffix;
      std::string type;
      pTraj (*creator)(const std::string& fname, const AtomicGroup& model);
    };

    TrajectoryNameBindingType trajectory_name_bindings[] = {
      { "crd", "Amber Traj (NetCDF/Amber)", &AmberNetcdf::create},
      { "mdcrd", "Amber Traj (NetCDF/Amber)", &AmberNetcdf::create},
      { "nc", "Amber Traj (NetCDF)", &AmberNetcdf::create},
      { "netcdf", "Amber Traj (NetCDF)", &AmberNetcdf::create},
      { "inpcrd", "Amber Restart", &AmberRst::create},
      { "rst", "Amber Restart", &AmberRst::create},
      { "rst7", "Amber Restart", &AmberRst::create},
      { "dcd", "CHARMM/NAMD DCD", &DCD::create},
      { "pdb", "Concatenated PDB", &CCPDB::create},
      { "trr", "Gromacs TRR", &TRR::create},
      { "xtc", "Gromacs XTC", &XTC::create},
      { "arc", "Tinker ARC", &TinkerArc::create},
      { "h5", "MDTraj HDF5", &MDTrajTraj::create},
      { "", "", 0}
    };



  }


  std::string availableTrajectoryFileTypes(const std::string& prefix) {
    std::string types;
    for (internal::TrajectoryNameBindingType* p = internal::trajectory_name_bindings; p->creator != 0; ++p) {
      types += prefix + p->suffix + " = " + p->type + "\n";
    }

    return(types);

  }


  pTraj createTrajectory(const std::string& filename, const std::string& filetype, const AtomicGroup& g) {

    // First, check to make sure AtomicGroup has index information...
    if (!g.allHaveProperty(Atom::indexbit))
      throw(LOOSError("Model passed to createTrajectory() does not have atom index information."));

    for (internal::TrajectoryNameBindingType* p = internal::trajectory_name_bindings; p->creator != 0; ++p) {
      if (p->suffix == filetype) {
        return((*(p->creator))(filename, g) );
      }
    }
    throw(std::runtime_error("Error- unknown input trajectory file type '" + filetype + "' for file '" + filename + "'.  Try --help to see available types."));

  }


  pTraj createTrajectory(const std::string& filename, const AtomicGroup& g) {
    boost::tuple<std::string, std::string> names = splitFilename(filename);
    std::string suffix = boost::get<1>(names);

    if (suffix.empty())
      throw(std::runtime_error("Error- trajectory filename must end in an extension or the filetype must be explicitly specified"));

    boost::to_lower(suffix);
    return(createTrajectory(filename, suffix, g));
  }


  namespace internal {
    struct OutputTrajectoryNameBindingType {
      std::string suffix;
      std::string type;
      pTrajectoryWriter (*creator)(const std::string& fname, const bool append);
    };

    OutputTrajectoryNameBindingType output_trajectory_name_bindings[] = {
      { "dcd", "NAMD DCD", &DCDWriter::create},
      { "xtc", "Gromacs XTC (compressed trajectory)", &XTCWriter::create},
      { "", "", 0}
    };

  }


  std::string availableOutputTrajectoryFileTypes(const std::string& prefix) {
    std::string types;
    for (internal::OutputTrajectoryNameBindingType* p = internal::output_trajectory_name_bindings; p->creator != 0; ++p) {
      types += prefix + p->suffix + " = " + p->type + "\n";
    }

    return(types);
  }


  pTrajectoryWriter createOutputTrajectory(const std::string& filename, const std::string& type, const bool append) {

    for (internal::OutputTrajectoryNameBindingType* p = internal::output_trajectory_name_bindings; p->creator != 0; ++p) {
      if (p->suffix == type) {
        return((*(p->creator))(filename, append));
      }
    }

    throw(std::runtime_error("Error- unknown output trajectory file type '" + type + "' for file '" + filename + "'.  Try --help to see available types."));
  }


  pTrajectoryWriter createOutputTrajectory(const std::string& filename, const bool append) {
    boost::tuple<std::string, std::string> names = splitFilename(filename);
    std::string suffix = boost::get<1>(names);
    if (suffix.empty())
      throw(std::runtime_error("Error- output trajectory filename must end in an extension or the filetype must be explicitly specified"));

    return(createOutputTrajectory(filename, suffix, append));
  }


}<|MERGE_RESOLUTION|>--- conflicted
+++ resolved
@@ -72,11 +72,8 @@
       { "psf", "CHARMM/NAMD PSF", &PSF::create },
       { "gro", "Gromacs", &Gromacs::create },
       { "xyz", "Tinker", &TinkerXYZ::create },
-<<<<<<< HEAD
       { "cif", "PDBx/mmcif", &MMCIF::create },
-=======
       { "h5", "MDTraj HDF5", &MDTraj::create },
->>>>>>> 50d86030
       { "", "", 0}
     };
   }
