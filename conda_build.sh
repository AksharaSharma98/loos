#!/bin/bash
#  This file is part of LOOS.
#
#  LOOS (Lightweight Object-Oriented Structure library)
#  Copyright (c) 2013, Tod D. Romo
#  Department of Biochemistry and Biophysics
#  School of Medicine & Dentistry, University of Rochester
#
#  This package (LOOS) is free software: you can redistribute it and/or modify
#  it under the terms of the GNU General Public License as published by
#  the Free Software Foundation under version 3 of the License.
#
#  This package is distributed in the hope that it will be useful,
#  but WITHOUT ANY WARRANTY; without even the implied warranty of
#  MERCHANTABILITY or FITNESS FOR A PARTICULAR PURPOSE.  See the
#  GNU General Public License for more details.
#
#  You should have received a copy of the GNU General Public License
#  along with this program.  If not, see <http://www.gnu.org/licenses/>.
#
#  Alan Grossfield, University of Rochester, 12/6/2019


# USAGE:   ./conda_build.sh -e loos -j 8 -i
#          This will create a conda env called loos (or install in it if it
#          exists). It will run scons with 8 jobs, and will do an install into
#          the conda env when it's done.
#          ./conda_build -h
#          will show all options.

numprocs=4
envname="loos"
conda_install_command="conda"

while getopts "yhj:ie:c:" opt; do
    case ${opt} in
        e )
            envname=$OPTARG
            echo "Will use conda env: $envname"
            ;;
        j )
            numprocs=$OPTARG
            echo "Number of processors: $num"
            ;;
        i )
            echo "Will install LOOS in the current conda environment"
            do_install=1
            ;;
        y )
            echo "Will install non-interactively"
            non_interactive=1
            ;;
        c)
            conda_install_command=$OPTARG
            echo "Conda install/create command: ${conda_install_command}"
            ;;
        h )
            echo "Usage:"
            echo "    -h         Display this message"
            echo "    -i         Install LOOS into the conda env"
            echo "    -e NAME    Use conda env NAME"
            echo "    -j N       Use N processors while compiling"
            echo "    -y         Install non-interactively"
            echo "    -c NAME   Use name (e.g. mamba) for creating/installing"
            exit 0
            ;;
        \? )
            echo "Invalid option: $OPTARG" 1>&2
            exit 0
            ;;
    esac
done

platform=`uname`

echo "Setting channel priority to strict"
conda config --set channel_priority strict

<<<<<<< HEAD
#packages="python=3 swig=4 cmake numpy scipy scikit-learn boost openblas libnetcdf\<4.9 lapack compilers eigen"
packages="python=3 swig=4 cmake numpy scipy scikit-learn boost openblas libnetcdf lapack compilers eigen gemmi"
=======
packages="python=3 swig=4 cmake numpy scipy scikit-learn boost openblas libnetcdf lapack compilers eigen hdf5"
>>>>>>> 50d86030

env_found=$(conda env list | egrep -v '^#' | egrep "^${envname}[ ]" )
# Build up the conda installation command line
if [[ ${env_found} ]] ; then
    echo "Installing into existing environment $envname"
    command="${conda_install_command} install "
else
    echo "Creating conda environment $envname"
    command="${conda_install_command} create "
fi

if [ -z $non_interactive ]; then
    command+="--yes "
fi

command+="-n $envname -c conda-forge $packages "

# Run the conda command
echo $command
eval $command

echo "Activating environment $envname"
CONDA_BASE=$(conda info --base)
source $CONDA_BASE/etc/profile.d/conda.sh
conda activate $envname

if [[ -d build ]] ; then
    echo "Warning- using existing build directory"
else
    mkdir build
fi

cd build
echo "*** Configuring LOOS ***"
cmake -DCMAKE_INSTALL_PREFIX=${CONDA_PREFIX} ..

echo "*** Building LOOS ***"
cmake --build . -j${numprocs}

if [[ ${do_install} ]]; then
    echo  "*** Installing LOOS ***"
    cmake --install .
fi<|MERGE_RESOLUTION|>--- conflicted
+++ resolved
@@ -76,12 +76,7 @@
 echo "Setting channel priority to strict"
 conda config --set channel_priority strict
 
-<<<<<<< HEAD
-#packages="python=3 swig=4 cmake numpy scipy scikit-learn boost openblas libnetcdf\<4.9 lapack compilers eigen"
-packages="python=3 swig=4 cmake numpy scipy scikit-learn boost openblas libnetcdf lapack compilers eigen gemmi"
-=======
-packages="python=3 swig=4 cmake numpy scipy scikit-learn boost openblas libnetcdf lapack compilers eigen hdf5"
->>>>>>> 50d86030
+packages="python=3 swig=4 cmake numpy scipy scikit-learn boost openblas libnetcdf lapack compilers eigen hdf5 gemmi"
 
 env_found=$(conda env list | egrep -v '^#' | egrep "^${envname}[ ]" )
 # Build up the conda installation command line
