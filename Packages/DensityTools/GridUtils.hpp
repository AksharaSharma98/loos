--- conflicted
+++ resolved
@@ -27,13 +27,8 @@
 
 
 
-<<<<<<< HEAD
-#if !defined(GRID_UTILS_HPP)
-#define GRID_UTILS_HPP
-=======
 #if !defined(LOOS_GRID_UTILS_HPP)
 #define LOOS_GRID_UTILS_HPP
->>>>>>> 37fc74e9
 
 #include <DensityGrid.hpp>
 
