--- conflicted
+++ resolved
@@ -56,10 +56,7 @@
             ("calc", po::value<string>(&calc_type)->default_value(string("density")), "property to calculate (density, height, order, vector)")
             ("upper-only", "Map only the upper leaflet")
             ("lower-only", "Map only the lower leaflet")
-<<<<<<< HEAD
-=======
             ("ref-structure", po::value<string>(&reference_filename), "Align to an external structure instead of the first frame")
->>>>>>> ee888f4d
             ;
         }
 
