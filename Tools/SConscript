#!/usr/bin/env python3
#  This file is part of LOOS.
#
#  LOOS (Lightweight Object-Oriented Structure library)
#  Copyright (c) 2008, Tod D. Romo
#  Department of Biochemistry and Biophysics
#  School of Medicine & Dentistry, University of Rochester
#
#  This package (LOOS) is free software: you can redistribute it and/or modify
#  it under the terms of the GNU General Public License as published by
#  the Free Software Foundation under version 3 of the License.
#
#  This package is distributed in the hope that it will be useful,
#  but WITHOUT ANY WARRANTY; without even the implied warranty of
#  MERCHANTABILITY or FITNESS FOR A PARTICULAR PURPOSE.  See the
#  GNU General Public License for more details.
#
#  You should have received a copy of the GNU General Public License
#  along with this program.  If not, see <http://www.gnu.org/licenses/>.

import sys
import os

Import('env')
Import('loos')

clone = env.Clone()
clone.Prepend(LIBS=[loos])

apps = 'density-dist density-dist-windowed model2matlab frame2pdb contacts order_params bounding aligner svd rmsds xy_rdf xy_rdf_timeseries model-select rdf atomic-rdf crossing-waters'
apps = apps + ' svdcolmap averager convert2pdb traj2dcd reimage-by-molecule rmsd2ref rgyr rad-gyr dumpmol helix_kink subsetter torsion'
apps = apps + ' dcdinfo recenter-trj concat-selection trajinfo rmsf interdist paxes rmsfit rotamer'
apps = apps + ' drifter porcupine ramachandran renum-pdb exposure clipper rebond molshape native_contacts traj2matlab'
apps = apps + ' traj2pdb merge-traj center-molecule contact-time perturb-structure coverlap phase-pdb'
apps = apps + ' big-svd kurskew periodic_box area_per_lipid residue-contact-map'
apps = apps + ' cross-dist fcontacts serialize-selection transition_contacts fixdcd smooth-traj membrane_map packing_score'
<<<<<<< HEAD
apps = apps + ' mops dibmops xtcinfo model-meta-stats verap lipid_survival multi-rmsds rms-overlap esp_mesh dihedrals'
=======
apps = apps + ' mops dibmops xtcinfo model-meta-stats verap lipid_survival multi-rmsds rms-overlap'
apps = apps + ' dihedrals rna_suites'
>>>>>>> 272c05cc

list = []

for name in Split(apps):
    fname = name + '.cpp'
    prog = clone.Program(fname)
    list.append(prog)

PREFIX = env['PREFIX']
bin_path = os.path.join(PREFIX, "bin")
loos_tools = env.Install(bin_path, Split(apps))

# if darwin, run install_name_tool so the binaries can find the library
if env['host_type'] == 'Darwin':
    for app in Split(apps):
        app_path = os.path.join(bin_path, app)
        env.AddPostAction(app_path, "install_name_tool -change libloos.dylib @rpath/libloos.dylib " + app_path)


# Special handlign for scripts...
scripts = 'blurrogram.pl potential_profile.py gmxdump2pdb.pl mat2loos.pl'

for file in Split(scripts):
    PREFIX_BIN = os.path.join(PREFIX, "bin")
    Command(os.path.join(PREFIX_BIN, file), file,
            [
            Copy("$TARGET", "$SOURCE"),
            Chmod("$TARGET", 0o755)
            ])

env.Alias('tools_install', loos_tools)

Return('list')<|MERGE_RESOLUTION|>--- conflicted
+++ resolved
@@ -34,12 +34,8 @@
 apps = apps + ' traj2pdb merge-traj center-molecule contact-time perturb-structure coverlap phase-pdb'
 apps = apps + ' big-svd kurskew periodic_box area_per_lipid residue-contact-map'
 apps = apps + ' cross-dist fcontacts serialize-selection transition_contacts fixdcd smooth-traj membrane_map packing_score'
-<<<<<<< HEAD
-apps = apps + ' mops dibmops xtcinfo model-meta-stats verap lipid_survival multi-rmsds rms-overlap esp_mesh dihedrals'
-=======
 apps = apps + ' mops dibmops xtcinfo model-meta-stats verap lipid_survival multi-rmsds rms-overlap'
-apps = apps + ' dihedrals rna_suites'
->>>>>>> 272c05cc
+apps = apps + ' esp_mesh dihedrals rna_suites'
 
 list = []
 
