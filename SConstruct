--- conflicted
+++ resolved
@@ -33,247 +33,6 @@
 import SCons
 import loos_build_config
 
-<<<<<<< HEAD
-loos_version = '2.1.0'   # Set to null string to use SVN revision
-
-default_lib_path = '/usr/lib64'
-
-
-
-def canonicalizeSystem():
-    global default_lib_path
-    linux_type = 'nonlinux'
-    host_type = platform.system()
-    suffix = 'so'
-# Detect CYGWIN & canonicalize linux type, setting defaults...
-    if (re.search("(?i)cygwin", host_type)):
-        host_type = 'Cygwin'
-        suffix = 'dll.a'
-        default_lib_path = '/usr/lib'
-    elif (host_type == 'Linux'):
-        # Determine linux variant...
-        linux_type = platform.platform()
-        
-        if (re.search("(?i)ubuntu", linux_type)):
-            linux_type = 'ubuntu'
-            default_lib_path = '/usr/lib'
-        elif (re.search("(?i)suse", linux_type)):
-            linux_type = 'suse'
-        elif (re.search("(?i)debian", linux_type)):
-            linux_type = 'debian'
-    elif (host_type == 'Darwin'):
-        default_lib_path = '/usr/bin'
-        suffix = 'dylib'
-    return(host_type, linux_type, suffix)
-
-
-
-def setupRevision(env):
-    # Divine the current revision...
-    revision = loos_version + " " + strftime("%y%m%d")
-
-    # Now, write this out to a cpp file that can be linked in...this avoids having
-    # to recompile everything when building on a new date.  We also rely on SCons
-    # using the MD5 checksum to detect changes in the file (even though it's always
-    # rewritten)
-    revfile = open('revision.cpp', 'w')
-    revfile.write('#include <string>\n')
-    revfile.write('std::string revision_label = "')
-    revfile.write(revision)
-    revfile.write('";\n')
-    revfile.close()
-
-
-def environOverride(conf):
-    # Allow overrides from environment...
-    if 'CXX' in os.environ:
-        conf.env.Replace(CXX = os.environ['CXX'])
-        print '*** Using compiler ' + os.environ['CXX']
-    
-    if 'CCFLAGS' in os.environ:
-        conf.env.Append(CCFLAGS = os.environ['CCFLAGS'])
-        print '*** Appending custom build flags: ' + os.environ['CCFLAGS']
-        
-    if 'LDFLAGS' in os.environ:
-        conf.env.Append(LINKFLAGS = os.environ['LDFLAGS'])
-        print '*** Appending custom link flag: ' + os.environ['LDFLAGS']
-
-### Builder for setup scripts
-
-# This copies the environment setup script while changing the directory
-# that's used for setting up PATH and [DY]LD_LIBRARY_PATH.  If LOOS
-# is being built in a directory, the env script will be setup to use
-# the built-in-place distribution.  If LOOS is being installed, then
-# it will use the installation directory instead.
-
-def script_builder_python(target, source, env):
-
-    
-   if 'LOOS_PATH' in env:
-       dir_path = env['LOOS_PATH']
-   else:
-       # Cheat...use the path to the template script as the location of the distribution
-       dir_path = os.path.dirname(target[0].get_abspath())
-
-   file = open(str(source[0]), 'r')
-   script = file.read()
-   script_template = Template(script)
-   script = script_template.substitute(loos_path = dir_path)
-
-   outfile = open(str(target[0]), 'w')
-   outfile.write(script)
-
-   return None
-
-
-
-def CheckForSwig(conf):
-    conf.Message('Checking for Swig v2.0+ ...')
-    swig_location = distutils.spawn.find_executable('swig', env['ENV']['PATH'])
-    if swig_location == None:
-        conf.Result('no')
-    else:
-        swig_check = Popen([swig_location, "-version"], stdout=PIPE).communicate()[0]
-        swig_version = swig_check.split('\n')[1].split(' ')[2]
-        swig_major = swig_version.split('.')[0]
-        if int(swig_major) < 2:
-            conf.Result('no')
-            swig_location = None
-        else:
-            conf.Result('yes')
-    return(swig_location)
-
-
-
-# See if we need gfortran in order to build code with atlas/lapack
-# Returns the full list of libraries used...
-
-def CheckAtlasBuild(conf, libs):
-   test_code = """
-extern "C"{void dgesvd_(char*, char*, int*, int*, double*, int*, double*, double*, int*, double*, int*, double*, int*, int*);}
-int main(int argc, char *argv[]) { char C[1]; double D[1];int I[1];dgesvd_(C, C, I, I, D, I, D, D, I, D, I, D, I, I); }
-"""
-
-   conf.Message('Checking if ATLAS/LAPACK needs gfortran...')
-   
-   lastLIBS = conf.env['LIBS']
-   conf.env.Append(LIBS = libs)
-   result = conf.TryLink(test_code, '.cpp')
-   if not result:
-      conf.env.Append(LIBS = option_libs)
-      result = conf.TryLink(test_code)
-      if not result:
-         conf.Result('error')
-         return([])
-      conf.Result('yes')
-      conf.env.Replace(LIBS = lastLIBS)
-      return(libs + 'gfortran')
-   conf.Result('no')
-   conf.env.Replace(LIBS = lastLIBS)
-   return(libs)
-
-
-# Check for existince of boost library with various naming variants
-# Will return a tuple containing the correct name and a flag indicating
-# whether this is the threaded or non-threaded version.
-
-def CheckForBoostLibrary(conf, name, path, suffix):
-   conf.Message('Checking for Boost library %s...' % name)
-
-   if (os.path.isfile(os.path.join(path, 'lib%s-mt.%s' % (name , suffix)))):
-      conf.Result('yes')
-      return(name + '-mt', 1)
-
-   if (os.path.isfile(os.path.join(path, 'lib%s.%s' % (name , suffix)))):
-      conf.Result('yes')
-      return(name, 0)
-
-   def sortByLength(w1,w2):
-      return len(w1)-len(w2)
-
-    # Now check for names lib libboost_regex-gcc43-mt.so ...
-   files = glob.glob(os.path.join(path, 'lib%s-*-mt.%s' % (name, suffix)))
-   files.sort(cmp=sortByLength)
-   if files:
-      conf.Result('yes')
-      name = os.path.basename(files[0])[3:-(len(suffix)+1)]
-      return(name, 1)
-
-   files = glob.glob(os.path.join(path, 'lib%s-*.%s' % (name, suffix)))
-   files.sort(cmp=sortByLength)
-   if files:
-      conf.Result('yes')
-      name = os.path.basename(files[0])[3:-(len(suffix)+1)]
-      return(name, 0)
-
-
-   conf.Result('no')
-   return('', -1)
-
-            
-
-# ----------------------------------------------------------------------------------
-
-
-def SetupBoostPaths(env):
-
-    global BOOST_LIBS
-    global boost
-    global boost_include
-    global boost_libpath
-
-    BOOST=env['BOOST']
-    BOOST_INCLUDE=env['BOOST_INCLUDE']
-    BOOST_LIBPATH=env['BOOST_LIBPATH']
-    BOOST_LIBS = env['BOOST_LIBS']
-
-    if BOOST == '':
-        boost = '/usr'
-        boost_include = '/usr/include'
-        boost_libpath = default_lib_path
-    else:
-        boost = BOOST
-        boost_include = boost + '/include'
-        boost_libpath = boost + '/lib'
-        
-    if BOOST_INCLUDE:
-        boost_include = BOOST_INCLUDE
-    if BOOST_LIBPATH:
-        boost_libpath= BOOST_LIBPATH
-       
-
-    env.MergeFlags({ 'LIBPATH': [boost_libpath]})
-    env.MergeFlags({ 'CPPPATH' : [boost_include] })
-
-
-########################3
-
-
-def SetupNetCDFPaths(env):
-    global NETCDF_LIBS
-    global netcdf_include
-    global netcdf_libpath
-
-    NETCDF=env['NETCDF']
-    NETCDF_INCLUDE=env['NETCDF_INCLUDE']
-    NETCDF_LIBPATH=env['NETCDF_LIBPATH']
-    NETCDF_LIBS = env['NETCDF_LIBS']
-    
-    if NETCDF == '':
-        netcdf = '/usr'
-        netcdf_include = '/usr/include'
-        netcdf_libpath = default_lib_path
-    else:
-        netcdf = NETCDF
-        netcdf_include = netcdf + '/include'
-        netcdf_libpath = netcdf + '/lib'
-
-    if NETCDF_INCLUDE:
-        netcdf_include = NETCDF_INCLUDE
-    if NETCDF_LIBPATH:
-        netcdf_libpath= NETCDF_LIBPATH
-
-=======
 from scons_support import *
 
 
@@ -287,18 +46,14 @@
 opts.Add('release', 'Set to 1 to configure for release.', 1)
 opts.Add('reparse', 'Set to 1 to regenerate parser-related files.', 0)
 opts.Add('pyloos', 'Set to 0 to disable building PyLOOS.', 1)
->>>>>>> fa7e257e
 
 opts.Add(PathVariable('PREFIX', 'Where to install LOOS', '/opt/LOOS', PathVariable.PathAccept))
 opts.Add('ALTPATH', 'Additional path to commands', '')
 
-<<<<<<< HEAD
-=======
 opts.Add('BOOST', 'Path to BOOST', '')
 opts.Add('BOOST_INCLUDE', 'Path to BOOST Includes', '')
 opts.Add('BOOST_LIBPATH', 'Path to BOOST Libraries', '')
 opts.Add('BOOST_LIBS', 'Boost libraries to link with', '')
->>>>>>> fa7e257e
 
 opts.Add('ATLAS_LIBPATH', 'Path to ATLAS Libraries', '')
 opts.Add('ATLAS_LIBS', 'Atlas libraries to link with', '')
@@ -308,37 +63,6 @@
 opts.Add('NETCDF_LIBPATH', 'Path to NetCDF libraries', '')
 opts.Add('NETCDF_LIBS', 'NetCDF Libraries to link with', '')
 
-<<<<<<< HEAD
-# Principal options...
-opts = Variables('custom.py')
-opts.Add('debug', 'Set to 1 to add -DDEBUG to build', 0)
-opts.Add('profile', 'Set to 1 to build the code for profiling', 0)
-opts.Add('release', 'Set to 1 to configure for release.', 1)
-opts.Add('reparse', 'Set to 1 to regenerate parser-related files.', 0)
-opts.Add('pyloos', 'Set to 0 to disable building PyLOOS.', 1)
-=======
-
-env = Environment(options = opts, tools = ["default", "doxygen"], toolpath = '.',SWIGFLAGS=['-c++', '-python', '-Wall'],SHLIBPREFIX="")
-Help(opts.GenerateHelpText(env))
->>>>>>> fa7e257e
-
-opts.Add(PathVariable('PREFIX', 'Where to install LOOS', '/opt/LOOS', PathVariable.PathAccept))
-opts.Add('ALTPATH', 'Additional path to commands', '')
-
-opts.Add('BOOST', 'Path to BOOST', '')
-opts.Add('BOOST_INCLUDE', 'Path to BOOST Includes', '')
-opts.Add('BOOST_LIBPATH', 'Path to BOOST Libraries', '')
-opts.Add('BOOST_LIBS', 'Boost libraries to link with', '')
-
-opts.Add('ATLAS_LIBPATH', 'Path to ATLAS Libraries', '')
-opts.Add('ATLAS_LIBS', 'Atlas libraries to link with', '')
-
-<<<<<<< HEAD
-opts.Add('NETCDF', 'Path to NetCDF', '')
-opts.Add('NETCDF_INCLUDE', 'Path to NetCDF include files', '')
-opts.Add('NETCDF_LIBPATH', 'Path to NetCDF libraries', '')
-opts.Add('NETCDF_LIBS', 'NetCDF Libraries to link with', '')
-
 
 env = Environment(options = opts, tools = ["default", "doxygen"], toolpath = '.',SWIGFLAGS=['-c++', '-python', '-Wall'],SHLIBPREFIX="")
 Help(opts.GenerateHelpText(env))
@@ -349,26 +73,17 @@
 script_builder = Builder(action = script_builder_python)
 env.Append(BUILDERS = {'Scripts' : script_builder})
 
-=======
-# Setup script-builder
-script_builder = Builder(action = script_builder_python)
-env.Append(BUILDERS = {'Scripts' : script_builder})
-
->>>>>>> fa7e257e
 # Get system information
 (host_type, linux_type, library_suffix) = canonicalizeSystem()
 env['host_type'] = host_type
 env['linux_type'] = linux_type
 
 
-<<<<<<< HEAD
-=======
 # Setup alternate path to tools
->>>>>>> fa7e257e
 if env['ALTPATH']:
    buildenv = env['ENV']
    path = buildenv['PATH']
-   path = env['ALTPATH'] + ':' + path
+   path = ALTPATH + ':' + path
    buildenv['PATH'] = path
 
 
@@ -376,21 +91,12 @@
 
 #--- First, Boost
 SetupBoostPaths(env)
-<<<<<<< HEAD
 
 #--- And now NETCDF
 SetupNetCDFPaths(env)
 
 #--- Now, ATLAS
 
-=======
-
-#--- And now NETCDF
-SetupNetCDFPaths(env)
-
-#--- Now, ATLAS
-
->>>>>>> fa7e257e
 if host_type != 'Darwin':
     ATLAS_LIBPATH = env['ATLAS_LIBPATH']
     ATLAS_LIBS = env['ATLAS_LIBS']
@@ -404,31 +110,21 @@
 
 ### Get more info from environment
 PREFIX = env['PREFIX']
-<<<<<<< HEAD
-=======
 
 # ----------------------------------------------------------------------------------------------
->>>>>>> fa7e257e
 
 ### Autoconf
 # (don't bother when cleaning)
 has_netcdf = 0
 pyloos = int(env['pyloos'])
 env['HAS_NETCDF'] = 0
-<<<<<<< HEAD
-=======
-
->>>>>>> fa7e257e
+
 
 if not (env.GetOption('clean') or env.GetOption('help')):
     conf = Configure(env, custom_tests = { 'CheckForSwig' : CheckForSwig,
                                            'CheckAtlasBuild' : CheckAtlasBuild,
-<<<<<<< HEAD
-                                           'CheckForBoostLibrary' : CheckForBoostLibrary })
-=======
                                            'CheckForBoostLibrary' : CheckForBoostLibrary,
                                            'CheckBoostHeaderVersion' : CheckBoostHeaderVersion })
->>>>>>> fa7e257e
 
     if not conf.CheckType('ulong','#include <sys/types.h>\n'):
         conf.env.Append(CCFLAGS = '-DREQUIRES_ULONG')
@@ -437,13 +133,8 @@
 
 # --- NetCDF
     has_netcdf = 0
-<<<<<<< HEAD
-    if NETCDF_LIBS:
-        netcdf_libs = NETCDF_LIBS
-=======
     if env['NETCDF_LIBS']:
         netcdf_libs = env['NETCDF_LIBS']
->>>>>>> fa7e257e
         env.Append(CCFLAGS=['-DHAS_NETCDF'])
         has_netcdf = 1
     else:
@@ -453,18 +144,9 @@
             has_netcdf = 1
 
     env['HAS_NETCDF'] = has_netcdf
-<<<<<<< HEAD
-    if has_netcdf:
-        env.MergeFlags({ 'LIBPATH': [netcdf_libpath]})
-        env.MergeFlags({ 'CPPPATH' : [netcdf_include] })
-
-
-# --- SWIG
-=======
 
 
 # --- Check for SWIG
->>>>>>> fa7e257e
     if pyloos:
         if conf.CheckForSwig():
             pyloos = 1
@@ -473,23 +155,14 @@
 
     env['pyloos'] = pyloos
 
-<<<<<<< HEAD
-# --- BOOST
-    if BOOST_LIBS:
-=======
 # --- Check for Boost and Boost version
     if env['BOOST_LIBS']:
->>>>>>> fa7e257e
         boost_libs = Split(BOOST_LIBS)
     else:
         boost_threaded = -1
         boost_libs = []
         for libname in ['boost_regex', 'boost_thread', 'boost_system', 'boost_program_options']:
-<<<<<<< HEAD
-            result = conf.CheckForBoostLibrary(libname, boost_libpath, library_suffix)
-=======
             result = conf.CheckForBoostLibrary(libname, env['BOOST_LIBPATH'], library_suffix)
->>>>>>> fa7e257e
             if not result[0]:
                 print 'Error- missing Boost library %s' % libname
                 Exit(1)
@@ -502,44 +175,6 @@
                 print 'Error- Expected non-threaded boost libraries, but %s is threaded.' % libname
                 Exit(1)
             boost_libs.append(result[0])
-<<<<<<< HEAD
-
-# --- ATLAS
-    if host_type != 'Darwin':
-        if ATLAS_LIBS:
-            atlas_libs = Split(ATLAS_LIBS)
-        else:
-            numerics = { 'atlas' : 0,
-                         'lapack' : 0,
-                         'f77blas' : 0,
-                         'cblas' : 0,
-                         'blas' : 0 }
-            
-        
-            for libname in numerics.keys():
-                if conf.CheckLib(libname, autoadd = 0):
-                    numerics[libname] = 1
-
-            atlas_libs = []
-            if (numerics['lapack']):
-                atlas_libs.append('lapack')
-            
-            if (numerics['f77blas'] and numerics['cblas']):
-                atlas_libs.extend(['f77blas', 'cblas'])
-            elif (numerics['blas']):
-                atlas_libs.append('blas')
-            else:
-                print 'Error- you must have some kind of blas installed'
-                Exit(1)
-                    
-            if (numerics['atlas']):
-                atlas_libs.append('atlas')
-
-            if not numerics['lapack'] and not numerics['atlas']:
-                print 'Error- you must have either LAPACK or Atlas installed'
-                Exit(1)
-
-=======
     
     env.Append(LIBS = boost_libs)
 
@@ -583,28 +218,16 @@
                 print 'Error- you must have either LAPACK or Atlas installed'
                 Exit(1)
 
->>>>>>> fa7e257e
             atlas_libs = conf.CheckAtlasBuild(atlas_libs)
             if not atlas_libs:
                 print 'Error- could not figure out how to build.'
                 Exit(1)
 
-<<<<<<< HEAD
-
-    environOverride(conf)
-
-    env = conf.Finish()
-
-    env.Append(LIBS = boost_libs)
-    if host_type != 'Darwin':
-        env.Append(LIBS = atlas_libs)
-=======
         env.Append(LIBS = atlas_libs)
 
 
     environOverride(conf)
     env = conf.Finish()
->>>>>>> fa7e257e
     
 
 
@@ -654,12 +277,9 @@
    env.Append(LINKFLAGS=profile_opts)
 
 
-<<<<<<< HEAD
-=======
 # Build a revision file to include with LOOS so all tools know what version
 # of LOOS they were built with...
 
->>>>>>> fa7e257e
 setupRevision(env)
 
 # Export for subsidiary SConscripts
@@ -674,18 +294,7 @@
 Export('loos')
 
 docs = env.Doxygen('Doxyfile')
-<<<<<<< HEAD
-#tests = SConscript('Tests/SConscript')
-tools = SConscript('Tools/SConscript')
-elastic_networks_package = SConscript('Packages/ElasticNetworks/SConscript')
-h_tools = SConscript('Packages/HydrogenBonds/SConscript')
-convergence_package = SConscript('Packages/Convergence/SConscript')
-density_package = SConscript('Packages/DensityTools/SConscript')
-user_package = SConscript('Packages/User/SConscript')
-python_package = SConscript('Packages/PyLOOS/SConscript')
-=======
 loos_tools = SConscript('Tools/SConscript')
->>>>>>> fa7e257e
 
 
 # Automatically setup build targets based on package_list
@@ -720,22 +329,7 @@
 env.Alias('tools', loos_tools)
 env.Alias('core', loos_core)
 env.Alias('docs', docs)
-<<<<<<< HEAD
-#env.Alias('tests', tests)
-env.Alias('tools', loos_tools)
-
-all_target = loos + tools + all_packages + loos_scripts
-if pyloos:
-    all_target = all_target + loos_python
-
-env.Alias('all', all_target)
-env.Alias('caboodle', loos + tools + all_packages + docs + loos_scripts + loos_python)
-env.Alias('user', user_package)
-
-
-=======
 env.Alias('all', all)
->>>>>>> fa7e257e
 env.Alias('install', PREFIX)
 
 env.Default('all')