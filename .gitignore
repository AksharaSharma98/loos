--- conflicted
+++ resolved
@@ -41,14 +41,11 @@
 # JSON files used for atom
 .*.json
 .clang_complete
-<<<<<<< HEAD
 
 # cruft from vscode
 .vscode
 .vscode/*
 **.vscode
-=======
->>>>>>> b124978d
 
 # Vi cruft
 *.swp
@@ -61,12 +58,8 @@
 .*.json
 
 ###EXES
-<<<<<<< HEAD
-Tools/distance_prob
-=======
 
 Tools/rms-overlap
->>>>>>> b124978d
 Tools/verap
 Tools/renum-pdb
 Tools/merge-traj
